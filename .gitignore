--- conflicted
+++ resolved
@@ -1,12 +1,8 @@
-<<<<<<< HEAD
 .classpath
 .gradle
+.idea/
 .project
 .settings/
 project.properties
 **/bin
-**/gen
-=======
-.gradle
-.idea/
->>>>>>> 211dda02
+**/gen