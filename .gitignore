--- conflicted
+++ resolved
@@ -1,12 +1,8 @@
-<<<<<<< HEAD
 .classpath
 .gradle
+.idea/
 .project
 .settings/
 project.properties
 **/bin
-**/gen
-=======
-.gradle
-.idea/
->>>>>>> 455802b2
+**/gen