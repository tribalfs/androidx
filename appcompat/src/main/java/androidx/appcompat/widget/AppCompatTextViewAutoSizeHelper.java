--- conflicted
+++ resolved
@@ -720,15 +720,6 @@
     @RequiresApi(23)
     private StaticLayout createStaticLayoutForMeasuring(CharSequence text,
             Layout.Alignment alignment, int availableWidth, int maxLines) {
-<<<<<<< HEAD
-        // Can use the StaticLayout.Builder (along with TextView params added in or after
-        // API 23) to construct the layout.
-        final TextDirectionHeuristic textDirectionHeuristic = Build.VERSION.SDK_INT >= 29
-                ? mTextView.getTextDirectionHeuristic()
-                : invokeAndReturnWithDefault(mTextView, "getTextDirectionHeuristic",
-                        TextDirectionHeuristics.FIRSTSTRONG_LTR);
-=======
->>>>>>> a8d0ed14
 
         final StaticLayout.Builder layoutBuilder = StaticLayout.Builder.obtain(
                 text, 0, text.length(),  mTempTextPaint, availableWidth);
@@ -745,9 +736,10 @@
         try {
             // Can use the StaticLayout.Builder (along with TextView params added in or after
             // API 23) to construct the layout.
-            final TextDirectionHeuristic textDirectionHeuristic = invokeAndReturnWithDefault(
-                    mTextView, "getTextDirectionHeuristic",
-                    TextDirectionHeuristics.FIRSTSTRONG_LTR);
+            final TextDirectionHeuristic textDirectionHeuristic = Build.VERSION.SDK_INT >= 29
+                    ? mTextView.getTextDirectionHeuristic()
+                    : invokeAndReturnWithDefault(mTextView, "getTextDirectionHeuristic",
+                            TextDirectionHeuristics.FIRSTSTRONG_LTR);
             layoutBuilder.setTextDirection(textDirectionHeuristic);
         } catch (ClassCastException e) {
             // On some devices this exception happens, details: b/127137059.
