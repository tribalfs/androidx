import android.support.doclava.DoclavaMultilineJavadocOptionFileOption
import com.android.build.gradle.internal.coverage.JacocoReportTask
import com.android.build.gradle.internal.tasks.DeviceProviderInstrumentTestTask

import android.support.checkapi.CheckApiTask
import android.support.checkapi.UpdateApiTask
import android.support.doclava.DoclavaTask

buildscript {
    repositories {
        maven { url '../../prebuilts/gradle-plugin' }
        maven { url '../../prebuilts/tools/common/m2/repository' }
        maven { url '../../prebuilts/tools/common/m2/internal' }
        maven { url "../../prebuilts/maven_repo/android" }
    }
    dependencies {
        // Keep gradle plugin version in sync with ub_supportlib-master manifest.
        classpath 'com.android.tools.build:gradle:2.2.1'
    }
}

repositories {
    maven { url '../../prebuilts/tools/common/m2/repository' }
}

configurations {
    doclava
}

dependencies {
    doclava project(':doclava')
}

gradle.ext.currentSdk = 'current'
ext.supportVersion = '25.1.0-SNAPSHOT'
ext.extraVersion = 40
ext.supportRepoOut = ''
ext.buildToolsVersion = '24.0.1'
ext.buildNumber = Integer.toString(ext.extraVersion)

ext.testRunnerVersion = '0.6-alpha'
ext.espressoVersion = '2.3-alpha'

// Enforce the use of prebuilt dependencies in all sub-projects. This is
// required for the doclava dependency.
ext.usePrebuilts = "true"

/*
 * With the build server you are given two env variables.
 * The OUT_DIR is a temporary directory you can use to put things during the build.
 * The DIST_DIR is where you want to save things from the build.
 *
 * The build server will copy the contents of DIST_DIR to somewhere and make it available.
 */
if (System.env.DIST_DIR != null && System.env.OUT_DIR != null) {
    buildDir = new File(System.env.OUT_DIR + '/gradle/frameworks/support/build').getCanonicalFile()
    project.ext.distDir = new File(System.env.DIST_DIR).getCanonicalFile()

    // the build server does not pass the build number so we infer it from the last folder of the dist path.
    ext.buildNumber = project.ext.distDir.getName()
} else {
    buildDir = file("${project.rootDir}/../../out/host/gradle/frameworks/support/build")
    project.ext.distDir = file("${project.rootDir}/../../out/dist")
}

subprojects {
    // Change buildDir first so that all plugins pick up the new value.
    project.buildDir = project.file("$project.parent.buildDir/../$project.name/build")
}

ext.docsDir = new File(buildDir, 'javadoc')
ext.supportRepoOut = new File(buildDir, 'support_repo')
ext.testApkDistOut = ext.distDir

// Main task called by the build server.
task(createArchive) << {
}

// upload anchor for subprojects to upload their artifacts
// to the local repo.
task(mainUpload) << {
}

// repository creation task
task createRepository(type: Zip, dependsOn: mainUpload) {
    from project.ext.supportRepoOut
    destinationDir project.ext.distDir
    into 'm2repository'
    baseName = String.format("sdk-repo-linux-m2repository-%s", project.ext.buildNumber)
}
createArchive.dependsOn createRepository

// prepare repository with older versions
task unzipRepo(type: Copy) {
    from "${project.rootDir}/../../prebuilts/maven_repo/android"
    into project.ext.supportRepoOut
}

unzipRepo.doFirst {
    project.ext.supportRepoOut.deleteDir()
    project.ext.supportRepoOut.mkdirs()
}

// anchor for prepare repo. This is post unzip + sourceProp.
task(prepareRepo) << {
}

// lint every library
task(lint) << {
}


import com.google.common.io.Files
import com.google.common.base.Charsets
import com.android.build.gradle.internal.coverage.JacocoPlugin;

task(createXml) << {
    def repoArchive = createRepository.archivePath
    def repoArchiveName = createRepository.archiveName
    def size = repoArchive.length()
    def sha1 = getSha1(repoArchive)

    def xml =
"<sdk:sdk-addon xmlns:xsi=\"http://www.w3.org/2001/XMLSchema-instance\" xmlns:sdk=\"http://schemas.android.com/sdk/android/addon/6\">\n\
  <sdk:extra>\n\
    <sdk:revision>\n\
      <sdk:major>${project.ext.extraVersion}</sdk:major>\n\
    </sdk:revision>\n\
    <sdk:vendor-display>Android</sdk:vendor-display>\n\
    <sdk:vendor-id>android</sdk:vendor-id>\n\
    <sdk:name-display>Local Maven repository for Support Libraries</sdk:name-display>\n\
    <sdk:path>m2repository</sdk:path>\n\
    <sdk:archives>\n\
      <sdk:archive>\n\
       <sdk:size>${size}</sdk:size>\n\
       <sdk:checksum type=\"sha1\">${sha1}</sdk:checksum>\n\
       <sdk:url>${repoArchiveName}</sdk:url>\n\
      </sdk:archive>\n\
    </sdk:archives>\n\
  </sdk:extra>\n\
</sdk:sdk-addon>"

    Files.write(xml, new File(project.ext.distDir, 'repo-extras.xml'), Charsets.UTF_8)
}
createArchive.dependsOn createXml

task(createSourceProp) << {
    def sourceProp =
"Extra.VendorDisplay=Android\n\
Extra.Path=m2repository\n\
Archive.Arch=ANY\n\
Extra.NameDisplay=Android Support Repository\n\
Archive.Os=ANY\n\
Pkg.Desc=Local Maven repository for Support Libraries\n\
Pkg.Revision=${project.ext.extraVersion}.0.0\n\
Extra.VendorId=android"

    Files.write(sourceProp, new File(project.ext.supportRepoOut, 'source.properties'), Charsets.UTF_8)
}
createSourceProp.dependsOn unzipRepo
prepareRepo.dependsOn createSourceProp

import com.google.common.hash.HashCode
import com.google.common.hash.HashFunction
import com.google.common.hash.Hashing
import java.nio.charset.Charset

/**
 * Generates SHA1 hash for the specified file's absolute path.
 *
 * @param inputFile file to hash
 * @return SHA1 hash
 */
String getSha1(File inputFile) {
    HashFunction hashFunction = Hashing.sha1()
    HashCode hashCode = hashFunction.hashString(inputFile.getAbsolutePath(), Charset.forName("UTF-8"))
    return hashCode.toString()
}

/**
 * Returns the Android prebuilt JAR for the specified API level.
 *
 * @param apiLevel the API level or "current"
 * @return a file collection containing the Android prebuilt JAR
 */
FileCollection getAndroidPrebuilt(apiLevel) {
    files("${project.rootDir}/../../prebuilts/sdk/$apiLevel/android.jar")
}

void registerForDocsTask(Task task, Project subProject, releaseVariant) {
    task.dependsOn releaseVariant.javaCompile
    task.source {
        def buildConfig = fileTree(releaseVariant.getGenerateBuildConfig().sourceOutputDir)
        return releaseVariant.javaCompile.source.minus(buildConfig) +
            fileTree(releaseVariant.aidlCompile.sourceOutputDir) +
            fileTree(releaseVariant.outputs[0].processResources.sourceOutputDir)
    }
    task.classpath += files(releaseVariant.javaCompile.classpath) +
            files(releaseVariant.javaCompile.destinationDir)
}

// Generates online docs.
task generateDocs(type: DoclavaTask, dependsOn: configurations.doclava) {
    docletpath = configurations.doclava.resolve()
    destinationDir = new File(project.docsDir, "online")

    // Base classpath is Android SDK, sub-projects add their own.
    classpath = getAndroidPrebuilt(gradle.ext.currentSdk)

    def hdfOption = new DoclavaMultilineJavadocOptionFileOption('hdf')
    hdfOption.add(
            ['android.whichdoc', 'online'],
            ['android.hasSamples', 'true']);

    // Default hidden errors + hidden superclass (111) and
    // deprecation mismatch (113) to match framework docs.
    final def hidden = [105, 107, 111, 112, 113, 115, 116, 121]

    doclavaErrors = (101..122) - hidden
    doclavaWarnings = []
    doclavaHidden += hidden

    options {
        addStringOption "templatedir",
                "${project.rootDir}/../../build/tools/droiddoc/templates-sdk"
        addStringOption "federate Android", "http://developer.android.com"
        addStringOption "federationapi Android",
                "${project.rootDir}/../../prebuilts/sdk/api/24.txt"
        addStringOption "stubpackages", "android.support.*"
        addStringOption "samplesdir", "${project.rootDir}/samples"
        addOption hdfOption
    }

    exclude '**/BuildConfig.java'
}

// Generates API files.
task generateApi(type: DoclavaTask, dependsOn: configurations.doclava) {
    docletpath = configurations.doclava.resolve()
    destinationDir = project.docsDir

    // Base classpath is Android SDK, sub-projects add their own.
    classpath = getAndroidPrebuilt(gradle.ext.currentSdk)

    apiFile = new File(project.docsDir, 'release/current.txt')
    removedApiFile = new File(project.docsDir, 'release/removed.txt')
    generateDocs = false

    options {
        addStringOption "templatedir",
                "${project.rootDir}/../../build/tools/droiddoc/templates-sdk"
        addStringOption "federate Android", "http://developer.android.com"
        addStringOption "federationapi Android",
                "${project.rootDir}/../../prebuilts/sdk/api/24.txt"
        addStringOption "stubpackages", "android.support.*"
    }
    exclude '**/BuildConfig.java'
    exclude '**/R.java'
}

// Copies generated API files to current version.
task updateApi(type: UpdateApiTask, dependsOn: generateApi) {
    newApiFile = new File(project.docsDir, 'release/current.txt')
    oldApiFile = new File(project.rootDir, 'api/current.txt')
    newRemovedApiFile = new File(project.docsDir, 'release/removed.txt')
    oldRemovedApiFile = new File(project.rootDir, 'api/removed.txt')
}

// Checks generated API files against current version.
task checkApi(type: CheckApiTask, dependsOn: generateApi) {
    doclavaClasspath = generateApi.docletpath

    checkApiTaskPath = name
    updateApiTaskPath = updateApi.name

    newApiFile = new File(project.docsDir, 'release/current.txt')
    oldApiFile = new File(project.rootDir, 'api/current.txt')
    newRemovedApiFile = new File(project.docsDir, 'release/removed.txt')
    oldRemovedApiFile = new File(project.rootDir, 'api/removed.txt')
}
createArchive.dependsOn checkApi

subprojects {
    // Only modify Android projects.
    if (project.name.equals('doclava')) return;

    // Current SDK is set in studioCompat.gradle.
    project.ext.currentSdk = gradle.ext.currentSdk
    apply plugin: 'maven'

    version = rootProject.ext.supportVersion
    group = 'com.android.support'

    repositories {
        maven { url "${project.parent.projectDir}/../../prebuilts/tools/common/m2/repository" }
        maven { url "${project.parent.projectDir}/../../prebuilts/tools/common/m2/internal" }
        maven { url "${project.parent.projectDir}/../../prebuilts/maven_repo/android" }
    }

    project.plugins.whenPluginAdded { plugin ->
        def isAndroidLibrary = "com.android.build.gradle.LibraryPlugin".equals(plugin.class.name)
        def isAndroidApp = "com.android.build.gradle.AppPlugin".equals(plugin.class.name)
        def isJavaLibrary = "org.gradle.api.plugins.JavaPlugin".equals(plugin.class.name)

        if (isAndroidLibrary || isAndroidApp) {
            project.android.buildToolsVersion = rootProject.buildToolsVersion

            // Enable code coverage for debug builds only if we are not running inside the IDE,
            // since enabling coverage reports breaks the method parameter resolution in the IDE
            // debugger.
            project.android.buildTypes.debug.testCoverageEnabled = !hasProperty('android.injected.invoked.from.ide')

<<<<<<< HEAD
            // Copy the class files in a jar to be later used to generate code coverage report
            project.android.testVariants.all { v ->
                // check if the variant has any source files
                // and test coverage is enabled
                if (v.buildType.testCoverageEnabled
                        && v.sourceSets.any { !it.java.sourceFiles.isEmpty() }) {
                    def jarifyTask = project.tasks.create(
                            name: "package${v.name.capitalize()}ClassFilesForCoverageReport",
                            type: Jar) {
                        from v.testedVariant.javaCompile.destinationDir
                        destinationDir file(project.distDir)
                        archiveName "${project.archivesBaseName}-${v.baseName}-allclasses.jar"
                    }
                    def jacocoAntConfig =
                            project.configurations[JacocoPlugin.ANT_CONFIGURATION_NAME]
                    def jacocoAntArtifacts = jacocoAntConfig.resolvedConfiguration.resolvedArtifacts
                    def version = jacocoAntArtifacts.find { "org.jacoco.ant".equals(it.name) }
                            .moduleVersion.id.version
                    def collectJacocoAntPackages = project.tasks.create(
                            name: "collectJacocoAntPackages",
                            type: Jar) {
                        from (jacocoAntArtifacts.collect { zipTree(it.getFile()) }) {
                            // exclude all the signatures the jar might have
                            exclude "META-INF/*.SF"
                            exclude "META-INF/*.DSA"
                            exclude "META-INF/*.RSA"
                        }
                        destinationDir file(project.distDir)
                        archiveName "jacocoant-" + version  + ".jar"
                    }
                    v.assemble.dependsOn jarifyTask, collectJacocoAntPackages
                }
            }

            // Ensure we run API lint checks.
=======
            // Enforce NewApi lint check as fatal.
>>>>>>> 50323730
            project.android.lintOptions.check 'NewApi'
            project.android.lintOptions.fatal 'NewApi'
            project.parent.lint.dependsOn project.lint
        }

        if (isAndroidLibrary || isJavaLibrary) {
            // Add library to the aggregate dependency report.
            task allDeps(type: DependencyReportTask) {}

            // Create release and separate zip task for library.
            task release(type: Upload) {
                configuration = configurations.archives
                repositories {
                    mavenDeployer {
                        repository(url: uri("$rootProject.ext.supportRepoOut"))

                        // Disable unique names for SNAPSHOTS so they can be updated in place.
                        setUniqueVersion(false)
                        doLast {
                            // Remove any invalid maven-metadata.xml files that may have been
                            // created for SNAPSHOT versions that are *not* uniquely versioned.
                            pom*.each { pom ->
                                if (pom.version.endsWith('-SNAPSHOT')) {
                                    final File artifactDir = new File(
                                            rootProject.ext.supportRepoOut,
                                            pom.groupId.replace('.', '/')
                                                    + '/' + pom.artifactId
                                                    + '/' + pom.version)
                                    delete fileTree(dir: artifactDir,
                                            include: 'maven-metadata.xml*')
                                }
                            }
                        }
                    }
                }
            }

            def deployer = release.repositories.mavenDeployer
            deployer.pom*.whenConfigured { pom ->
                pom.dependencies.findAll { dep ->
                    dep.groupId == 'com.android.support' && dep.artifactId != 'support-annotations'
                }*.type = 'aar'
            }

            ext.versionDir = {
                def groupDir = new File(rootProject.ext.supportRepoOut,
                        project.group.replace('.','/'))
                def artifactDir = new File(groupDir, archivesBaseName)
                return new File(artifactDir, version)
            }

            task generateSourceProps(dependsOn: createRepository) << {
                def content = "Maven.GroupId=$deployer.pom.groupId\n" +
                        "Maven.ArtifactId=$deployer.pom.artifactId\n" +
                        "Maven.Version=$deployer.pom.version\n" +
                        "Extra.VendorDisplay=Android\n" +
                        "Extra.VendorId=android\n" +
                        "Pkg.Desc=$project.name\n" +
                        "Pkg.Revision=1\n" +
                        "Maven.Dependencies=" +
                        String.join(",", project.configurations.compile.allDependencies.collect {
                            def p = parent.findProject(it.name)
                            return p ? "$p.group:$p.archivesBaseName:$p.version" : null
                        }.grep()) +
                        "\n"
                Files.write(content, new File(versionDir(), 'source.properties'), Charsets.UTF_8)
            }

            task createSeparateZip(type: Zip, dependsOn: generateSourceProps)  {
                into archivesBaseName
                destinationDir project.parent.ext.distDir
                baseName = project.group
                version = project.parent.ext.buildNumber
            }
            project.parent.createArchive.dependsOn createSeparateZip

            // Before the upload, make sure the repo is ready.
            release.dependsOn rootProject.tasks.prepareRepo

            // Make the mainupload depend on this one.
            mainUpload.dependsOn release
        }
    }

    project.afterEvaluate {
        // The archivesBaseName isn't available intially, so set it now
        def createZipTask = project.tasks.findByName("createSeparateZip")
        if (createZipTask != null) {
            createZipTask.appendix = archivesBaseName
            createZipTask.from versionDir()
        }

        // Copy instrumentation test APK into the dist dir
        def assembleTestTask = project.tasks.findByPath('assembleAndroidTest')
        if (assembleTestTask != null) {
            assembleTestTask.doLast {
                // If the project actually has some instrumentation tests, copy its APK
                if (!project.android.sourceSets.androidTest.java.sourceFiles.isEmpty()) {
                    def pkgTask = project.tasks.findByPath('packageDebugAndroidTest')
                    copy {
                        from(pkgTask.outputFile)
                        into(rootProject.ext.testApkDistOut)
                    }
                }
            }
        }
    }

    project.afterEvaluate { p ->
        // remove dependency on the test so that we still get coverage even if some tests fail
        p.tasks.findAll { it instanceof JacocoReportTask}.each { task ->
            def toBeRemoved = new ArrayList()
            def dependencyList = task.taskDependencies.values
            dependencyList.each { dep ->
                if (dep instanceof String) {
                    def t = tasks.findByName(dep)
                    if (t instanceof DeviceProviderInstrumentTestTask) {
                        toBeRemoved.add(dep)
                        task.mustRunAfter(t)
                    }
                }
            }
            toBeRemoved.each { dep ->
                dependencyList.remove(dep)
            }
        }
    }

    project.afterEvaluate { p ->
        if (p.hasProperty('android')
                && p.android.hasProperty('libraryVariants')
                && !(p.android.hasProperty('noDocs') && p.android.noDocs)) {
            p.android.libraryVariants.all { v ->
                if (v.name == 'release') {
                    registerForDocsTask(rootProject.generateDocs, p, v)
                    registerForDocsTask(rootProject.generateApi, p, v)
                }
            }
        }
    }
}

project.gradle.buildFinished { buildResult ->
    if (buildResult.getFailure() != null) {
        println()
        println 'Build failed. Possible causes include:'
        println '    1) Bad codes'
        println '    2) Out of date prebuilts in prebuilts/sdk'
        println '    3) Need to update the compileSdkVersion in a library\'s build.gradle'
        println()
    }
}<|MERGE_RESOLUTION|>--- conflicted
+++ resolved
@@ -310,7 +310,6 @@
             // debugger.
             project.android.buildTypes.debug.testCoverageEnabled = !hasProperty('android.injected.invoked.from.ide')
 
-<<<<<<< HEAD
             // Copy the class files in a jar to be later used to generate code coverage report
             project.android.testVariants.all { v ->
                 // check if the variant has any source files
@@ -345,10 +344,7 @@
                 }
             }
 
-            // Ensure we run API lint checks.
-=======
             // Enforce NewApi lint check as fatal.
->>>>>>> 50323730
             project.android.lintOptions.check 'NewApi'
             project.android.lintOptions.fatal 'NewApi'
             project.parent.lint.dependsOn project.lint
