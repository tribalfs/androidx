--- conflicted
+++ resolved
@@ -9,12 +9,8 @@
     }
 }
 
-<<<<<<< HEAD
 ext.supportVersion = '20.0.0'
-=======
-ext.supportVersion = '19.1.0'
 ext.supportRepoOut = ''
->>>>>>> 1a0d29bd
 
 /*
  * With the build server you are given two env variables.
