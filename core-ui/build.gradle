import static android.support.dependencies.DependenciesKt.*
import android.support.LibraryGroups
import android.support.LibraryVersions

plugins {
    id("SupportAndroidLibraryPlugin")
}

dependencies {
    api(project(":support-annotations"))
    api(project(":support-compat"))
    api project(':support-core-utils')

    androidTestImplementation(TEST_RUNNER)
    androidTestImplementation(ESPRESSO_CORE)
    androidTestImplementation(ESPRESSO_CONTRIB, libs.exclude_support)
    androidTestImplementation(DEXMAKER_MOCKITO, libs.exclude_bytebuddy) // DexMaker has it"s own MockMaker
    androidTestImplementation project(':support-testutils'), {
        exclude group: 'com.android.support', module: 'support-core-ui'
    }

    testImplementation(JUNIT)
}

android {
<<<<<<< HEAD
    defaultConfig {
        minSdkVersion 14
    }

    sourceSets {
        main.res.srcDirs = [
                'res',
                'res-public'
        ]
    }

=======
>>>>>>> e869996c
    buildTypes.all {
        consumerProguardFiles 'proguard-rules.pro'
    }
}

supportLibrary {
    name = "Android Support Library core UI"
    publish = true
    mavenVersion = LibraryVersions.SUPPORT_LIBRARY
    mavenGroup = LibraryGroups.SUPPORT
    inceptionYear = "2011"
    description = "The Support Library is a static library that you can add to your Android application in order to use APIs that are either not available for older platform versions or utility APIs that aren't a part of the framework APIs. Compatible on devices running API 14 or later."
    legacySourceLocation = true
}<|MERGE_RESOLUTION|>--- conflicted
+++ resolved
@@ -23,20 +23,12 @@
 }
 
 android {
-<<<<<<< HEAD
-    defaultConfig {
-        minSdkVersion 14
-    }
-
     sourceSets {
         main.res.srcDirs = [
                 'res',
                 'res-public'
         ]
     }
-
-=======
->>>>>>> e869996c
     buildTypes.all {
         consumerProguardFiles 'proguard-rules.pro'
     }
