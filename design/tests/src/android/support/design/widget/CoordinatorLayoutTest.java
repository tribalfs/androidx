--- conflicted
+++ resolved
@@ -403,11 +403,7 @@
     }
 
     @Test
-<<<<<<< HEAD
-    public void testGoneNotMeasuredLaidOut() throws Throwable {
-=======
     public void testGoneViewsNotMeasuredLaidOut() throws Throwable {
->>>>>>> dbf2af27
         final CoordinatorLayoutActivity activity = mActivityTestRule.getActivity();
         final CoordinatorLayout col = activity.mCoordinatorLayout;
 
@@ -445,8 +441,6 @@
     }
 
     @Test
-<<<<<<< HEAD
-=======
     public void testNestedScrollingDispatchesToBehavior() throws Throwable {
         final CoordinatorLayoutActivity activity = mActivityTestRule.getActivity();
         final CoordinatorLayout col = activity.mCoordinatorLayout;
@@ -578,7 +572,6 @@
     }
 
     @Test
->>>>>>> dbf2af27
     public void testDodgeInsetViewWithEmptyBounds() throws Throwable {
         final CoordinatorLayout col = mActivityTestRule.getActivity().mCoordinatorLayout;
 
@@ -621,8 +614,6 @@
                 .getInsetDodgeRect(same(col), same(view), any(Rect.class));
     }
 
-<<<<<<< HEAD
-=======
     public static class NestedScrollingBehavior extends CoordinatorLayout.Behavior<ImageView> {
         @Override
         public boolean onStartNestedScroll(CoordinatorLayout coordinatorLayout, ImageView child,
@@ -632,7 +623,6 @@
         }
     }
 
->>>>>>> dbf2af27
     public static class DodgeBoundsBehavior extends Behavior<View> {
         @Override
         public boolean getInsetDodgeRect(CoordinatorLayout parent, View child, Rect rect) {
