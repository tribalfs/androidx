import androidx.build.LibraryGroups
import androidx.build.LibraryVersions
import androidx.build.Publish

import static androidx.build.dependencies.DependenciesKt.*

plugins {
    id("AndroidXPlugin")
    id("com.android.library")
}

dependencies {
<<<<<<< HEAD
    api("androidx.annotation:annotation:1.1.0-rc01")
    api(project(":core:core"))
=======
    api("androidx.annotation:annotation:1.1.0")
    api("androidx.core:core:1.1.0-rc01")
>>>>>>> ac4cf06f
    api(project(":customview"))

    androidTestImplementation(ANDROIDX_TEST_EXT_JUNIT)
    androidTestImplementation(ANDROIDX_TEST_CORE)
    androidTestImplementation(ANDROIDX_TEST_RUNNER)
    androidTestImplementation(ANDROIDX_TEST_RULES)
    androidTestImplementation(TRUTH)
}

androidx {
    name = "Android Support Library Drawer Layout"
    publish = Publish.SNAPSHOT_AND_RELEASE
    mavenVersion = LibraryVersions.DRAWERLAYOUT
    mavenGroup = LibraryGroups.DRAWERLAYOUT
    inceptionYear = "2018"
    description = "The Support Library is a static library that you can add to your Android application in order to use APIs that are either not available for older platform versions or utility APIs that aren't a part of the framework APIs. Compatible on devices running API 14 or later."
}<|MERGE_RESOLUTION|>--- conflicted
+++ resolved
@@ -10,13 +10,8 @@
 }
 
 dependencies {
-<<<<<<< HEAD
-    api("androidx.annotation:annotation:1.1.0-rc01")
+    api("androidx.annotation:annotation:1.1.0")
     api(project(":core:core"))
-=======
-    api("androidx.annotation:annotation:1.1.0")
-    api("androidx.core:core:1.1.0-rc01")
->>>>>>> ac4cf06f
     api(project(":customview"))
 
     androidTestImplementation(ANDROIDX_TEST_EXT_JUNIT)
