/*
 * Copyright (C) 2015 The Android Open Source Project
 *
 * Licensed under the Apache License, Version 2.0 (the "License");
 * you may not use this file except in compliance with the License.
 * You may obtain a copy of the License at
 *
 *      http://www.apache.org/licenses/LICENSE-2.0
 *
 * Unless required by applicable law or agreed to in writing, software
 * distributed under the License is distributed on an "AS IS" BASIS,
 * WITHOUT WARRANTIES OR CONDITIONS OF ANY KIND, either express or implied.
 * See the License for the specific language governing permissions and
 * limitations under the License.
 */

package android.support.v4.app;

import android.app.Activity;
import android.content.Context;
import android.content.Intent;
import android.content.IntentSender;
import android.os.Bundle;
import android.os.Handler;
import android.support.annotation.NonNull;
import android.support.annotation.Nullable;
import android.support.v4.util.SimpleArrayMap;
import android.view.LayoutInflater;
import android.view.View;

import java.io.FileDescriptor;
import java.io.PrintWriter;

/**
 * Integration points with the Fragment host.
 * <p>
 * Fragments may be hosted by any object; such as an {@link Activity}. In order to
 * host fragments, implement {@link FragmentHostCallback}, overriding the methods
 * applicable to the host.
 */
public abstract class FragmentHostCallback<E> extends FragmentContainer {
    private final Activity mActivity;
    final Context mContext;
    private final Handler mHandler;
    final int mWindowAnimations;
    final FragmentManagerImpl mFragmentManager = new FragmentManagerImpl();
    /** The loader managers for individual fragments [i.e. Fragment#getLoaderManager()] */
    private SimpleArrayMap<String, LoaderManager> mAllLoaderManagers;
    /** Whether or not fragment loaders should retain their state */
    private boolean mRetainLoaders;
    /** The loader manger for the fragment host [i.e. Activity#getLoaderManager()] */
    private LoaderManagerImpl mLoaderManager;
    private boolean mCheckedForLoaderManager;
    /** Whether or not the fragment host loader manager was started */
    private boolean mLoadersStarted;

    public FragmentHostCallback(Context context, Handler handler, int windowAnimations) {
        this(context instanceof Activity ? (Activity) context : null, context, handler,
                windowAnimations);
    }

    FragmentHostCallback(FragmentActivity activity) {
        this(activity, activity /*context*/, activity.mHandler, 0 /*windowAnimations*/);
    }

    FragmentHostCallback(Activity activity, Context context, Handler handler,
            int windowAnimations) {
        mActivity = activity;
        mContext = context;
        mHandler = handler;
        mWindowAnimations = windowAnimations;
    }

    /**
     * Print internal state into the given stream.
     *
     * @param prefix Desired prefix to prepend at each line of output.
     * @param fd The raw file descriptor that the dump is being sent to.
     * @param writer The PrintWriter to which you should dump your state. This will be closed
     *                  for you after you return.
     * @param args additional arguments to the dump request.
     */
    public void onDump(String prefix, FileDescriptor fd, PrintWriter writer, String[] args) {
    }

    /**
     * Return {@code true} if the fragment's state needs to be saved.
     */
    public boolean onShouldSaveFragmentState(Fragment fragment) {
        return true;
    }

    /**
     * Return a {@link LayoutInflater}.
     * See {@link Activity#getLayoutInflater()}.
     */
    public LayoutInflater onGetLayoutInflater() {
        return (LayoutInflater) mContext.getSystemService(Context.LAYOUT_INFLATER_SERVICE);
    }

    /**
     * Return the object that's currently hosting the fragment. If a {@link Fragment}
     * is hosted by a {@link FragmentActivity}, the object returned here should be
     * the same object returned from {@link Fragment#getActivity()}.
     */
    @Nullable
    public abstract E onGetHost();

    /**
     * Invalidates the activity's options menu.
     * See {@link FragmentActivity#supportInvalidateOptionsMenu()}
     */
    public void onSupportInvalidateOptionsMenu() {
    }

    /**
     * Starts a new {@link Activity} from the given fragment.
     * See {@link FragmentActivity#startActivityForResult(Intent, int)}.
     */
    public void onStartActivityFromFragment(Fragment fragment, Intent intent, int requestCode) {
        onStartActivityFromFragment(fragment, intent, requestCode, null);
    }

    /**
     * Starts a new {@link Activity} from the given fragment.
     * See {@link FragmentActivity#startActivityForResult(Intent, int, Bundle)}.
     */
    public void onStartActivityFromFragment(
            Fragment fragment, Intent intent, int requestCode, @Nullable Bundle options) {
        if (requestCode != -1) {
            throw new IllegalStateException(
                    "Starting activity with a requestCode requires a FragmentActivity host");
        }
        mContext.startActivity(intent);
    }

    /**
     * Starts a new {@link IntentSender} from the given fragment.
     * See {@link Activity#startIntentSender(IntentSender, Intent, int, int, int, Bundle)}.
     */
    public void onStartIntentSenderFromFragment(Fragment fragment, IntentSender intent,
            int requestCode, @Nullable Intent fillInIntent, int flagsMask, int flagsValues,
            int extraFlags, Bundle options) throws IntentSender.SendIntentException {
        if (requestCode != -1) {
            throw new IllegalStateException(
                    "Starting intent sender with a requestCode requires a FragmentActivity host");
        }
        ActivityCompat.startIntentSenderForResult(mActivity, intent, requestCode, fillInIntent,
                flagsMask, flagsValues, extraFlags, options);
    }

    /**
     * Requests permissions from the given fragment.
     * See {@link FragmentActivity#requestPermissions(String[], int)}
     */
    public void onRequestPermissionsFromFragment(@NonNull Fragment fragment,
            @NonNull String[] permissions, int requestCode) {
    }

    /**
     * Checks whether to show permission rationale UI from a fragment.
     * See {@link FragmentActivity#shouldShowRequestPermissionRationale(String)}
     */
    public boolean onShouldShowRequestPermissionRationale(@NonNull String permission) {
        return false;
    }

    /**
     * Return {@code true} if there are window animations.
     */
    public boolean onHasWindowAnimations() {
        return true;
    }

    /**
     * Return the window animations.
     */
    public int onGetWindowAnimations() {
        return mWindowAnimations;
    }

    @Nullable
    @Override
    public View onFindViewById(int id) {
        return null;
    }

    @Override
    public boolean onHasView() {
        return true;
    }

    Activity getActivity() {
        return mActivity;
    }

    Context getContext() {
        return mContext;
    }

    Handler getHandler() {
        return mHandler;
    }

    FragmentManagerImpl getFragmentManagerImpl() {
        return mFragmentManager;
    }

    LoaderManagerImpl getLoaderManagerImpl() {
        if (mLoaderManager != null) {
            return mLoaderManager;
        }
        mCheckedForLoaderManager = true;
        mLoaderManager = getLoaderManager("(root)", mLoadersStarted, true /*create*/);
        return mLoaderManager;
    }

    void inactivateFragment(String who) {
        //Log.v(TAG, "invalidateSupportFragment: who=" + who);
        if (mAllLoaderManagers != null) {
            LoaderManagerImpl lm = (LoaderManagerImpl) mAllLoaderManagers.get(who);
            if (lm != null && !lm.mRetaining) {
                lm.doDestroy();
                mAllLoaderManagers.remove(who);
            }
        }
    }

    void onAttachFragment(Fragment fragment) {
    }

    boolean getRetainLoaders() {
        return mRetainLoaders;
    }

    void doLoaderStart() {
        if (mLoadersStarted) {
            return;
        }
        mLoadersStarted = true;

        if (mLoaderManager != null) {
            mLoaderManager.doStart();
        } else if (!mCheckedForLoaderManager) {
            mLoaderManager = getLoaderManager("(root)", mLoadersStarted, false);
            // the returned loader manager may be a new one, so we have to start it
            if ((mLoaderManager != null) && (!mLoaderManager.mStarted)) {
                mLoaderManager.doStart();
            }
        }
        mCheckedForLoaderManager = true;
    }

    // retain -- whether to stop the loader or retain it
    void doLoaderStop(boolean retain) {
        mRetainLoaders = retain;

        if (mLoaderManager == null) {
            return;
        }

        if (!mLoadersStarted) {
            return;
        }
        mLoadersStarted = false;

        if (retain) {
            mLoaderManager.doRetain();
        } else {
            mLoaderManager.doStop();
        }
    }

    void doLoaderRetain() {
        if (mLoaderManager == null) {
            return;
        }
        mLoaderManager.doRetain();
    }

    void doLoaderDestroy() {
        if (mLoaderManager == null) {
            return;
        }
        mLoaderManager.doDestroy();
    }

    void reportLoaderStart() {
        if (mAllLoaderManagers != null) {
            final int N = mAllLoaderManagers.size();
            LoaderManagerImpl loaders[] = new LoaderManagerImpl[N];
            for (int i=N-1; i>=0; i--) {
                loaders[i] = (LoaderManagerImpl) mAllLoaderManagers.valueAt(i);
            }
            for (int i=0; i<N; i++) {
                LoaderManagerImpl lm = loaders[i];
                lm.finishRetain();
                lm.doReportStart();
            }
        }
    }

    LoaderManagerImpl getLoaderManager(String who, boolean started, boolean create) {
        if (mAllLoaderManagers == null) {
            mAllLoaderManagers = new SimpleArrayMap<String, LoaderManager>();
        }
        LoaderManagerImpl lm = (LoaderManagerImpl) mAllLoaderManagers.get(who);
        if (lm == null && create) {
            lm = new LoaderManagerImpl(who, this, started);
            mAllLoaderManagers.put(who, lm);
<<<<<<< HEAD
=======
        } else if (started && lm != null && !lm.mStarted) {
            lm.doStart();
>>>>>>> 8e6ad786
        }
        return lm;
    }

    SimpleArrayMap<String, LoaderManager> retainLoaderNonConfig() {
        boolean retainLoaders = false;
        if (mAllLoaderManagers != null) {
            // Restart any loader managers that were already stopped so that they
            // will be ready to retain
            final int N = mAllLoaderManagers.size();
            LoaderManagerImpl loaders[] = new LoaderManagerImpl[N];
            for (int i=N-1; i>=0; i--) {
                loaders[i] = (LoaderManagerImpl) mAllLoaderManagers.valueAt(i);
            }
            final boolean doRetainLoaders = getRetainLoaders();
            for (int i=0; i<N; i++) {
                LoaderManagerImpl lm = loaders[i];
                if (!lm.mRetaining && doRetainLoaders) {
                    if (!lm.mStarted) {
                        lm.doStart();
                    }
                    lm.doRetain();
                }
                if (lm.mRetaining) {
                    retainLoaders = true;
                } else {
                    lm.doDestroy();
                    mAllLoaderManagers.remove(lm.mWho);
                }
            }
        }

        if (retainLoaders) {
            return mAllLoaderManagers;
        }
        return null;
    }

    void restoreLoaderNonConfig(SimpleArrayMap<String, LoaderManager> loaderManagers) {
        if (loaderManagers != null) {
<<<<<<< HEAD
            for (int i = 0, N = loaderManagers.size(); i < N; i++) {
=======
            final int numLoaderManagers = loaderManagers.size();
            for (int i = 0; i < numLoaderManagers; i++) {
>>>>>>> 8e6ad786
                ((LoaderManagerImpl) loaderManagers.valueAt(i)).updateHostController(this);
            }
        }
        mAllLoaderManagers = loaderManagers;
    }

    void dumpLoaders(String prefix, FileDescriptor fd, PrintWriter writer, String[] args) {
        writer.print(prefix); writer.print("mLoadersStarted=");
        writer.println(mLoadersStarted);
        if (mLoaderManager != null) {
            writer.print(prefix); writer.print("Loader Manager ");
            writer.print(Integer.toHexString(System.identityHashCode(mLoaderManager)));
            writer.println(":");
            mLoaderManager.dump(prefix + "  ", fd, writer, args);
        }
    }
}<|MERGE_RESOLUTION|>--- conflicted
+++ resolved
@@ -308,11 +308,8 @@
         if (lm == null && create) {
             lm = new LoaderManagerImpl(who, this, started);
             mAllLoaderManagers.put(who, lm);
-<<<<<<< HEAD
-=======
         } else if (started && lm != null && !lm.mStarted) {
             lm.doStart();
->>>>>>> 8e6ad786
         }
         return lm;
     }
@@ -353,12 +350,8 @@
 
     void restoreLoaderNonConfig(SimpleArrayMap<String, LoaderManager> loaderManagers) {
         if (loaderManagers != null) {
-<<<<<<< HEAD
-            for (int i = 0, N = loaderManagers.size(); i < N; i++) {
-=======
             final int numLoaderManagers = loaderManagers.size();
             for (int i = 0; i < numLoaderManagers; i++) {
->>>>>>> 8e6ad786
                 ((LoaderManagerImpl) loaderManagers.valueAt(i)).updateHostController(this);
             }
         }
