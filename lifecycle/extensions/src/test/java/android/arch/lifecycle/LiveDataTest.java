/*
 * Copyright (C) 2017 The Android Open Source Project
 *
 * Licensed under the Apache License, Version 2.0 (the "License");
 * you may not use this file except in compliance with the License.
 * You may obtain a copy of the License at
 *
 *      http://www.apache.org/licenses/LICENSE-2.0
 *
 * Unless required by applicable law or agreed to in writing, software
 * distributed under the License is distributed on an "AS IS" BASIS,
 * WITHOUT WARRANTIES OR CONDITIONS OF ANY KIND, either express or implied.
 * See the License for the specific language governing permissions and
 * limitations under the License.
 */

package android.arch.lifecycle;

import static android.arch.lifecycle.Lifecycle.Event.ON_CREATE;
import static android.arch.lifecycle.Lifecycle.Event.ON_DESTROY;
import static android.arch.lifecycle.Lifecycle.Event.ON_PAUSE;
import static android.arch.lifecycle.Lifecycle.Event.ON_RESUME;
import static android.arch.lifecycle.Lifecycle.Event.ON_START;
import static android.arch.lifecycle.Lifecycle.Event.ON_STOP;

import static org.hamcrest.CoreMatchers.instanceOf;
import static org.hamcrest.CoreMatchers.is;
import static org.hamcrest.MatcherAssert.assertThat;
import static org.mockito.Matchers.anyBoolean;
import static org.mockito.Matchers.anyString;
import static org.mockito.Mockito.mock;
import static org.mockito.Mockito.never;
import static org.mockito.Mockito.reset;
import static org.mockito.Mockito.spy;
import static org.mockito.Mockito.verify;
import static org.mockito.Mockito.verifyNoMoreInteractions;
import static org.mockito.Mockito.when;

import android.arch.core.executor.ArchTaskExecutor;
import android.arch.lifecycle.util.InstantTaskExecutor;
import android.support.annotation.Nullable;

import org.junit.After;
import org.junit.Before;
import org.junit.Test;
import org.junit.runner.RunWith;
import org.junit.runners.JUnit4;
import org.mockito.InOrder;
import org.mockito.Mockito;

@SuppressWarnings({"unchecked"})
<<<<<<< HEAD
=======
@RunWith(JUnit4.class)
>>>>>>> d53e80b0
public class LiveDataTest {
    private PublicLiveData<String> mLiveData;
    private LifecycleOwner mOwner;
    private LifecycleOwner mOwner2;
    private LifecycleRegistry mRegistry;
    private LifecycleRegistry mRegistry2;
    private MethodExec mActiveObserversChanged;
    private boolean mInObserver;

    @Before
    public void init() {
        mLiveData = new PublicLiveData<>();

        mActiveObserversChanged = mock(MethodExec.class);
        mLiveData.activeObserversChanged = mActiveObserversChanged;

        mOwner = mock(LifecycleOwner.class);

        mRegistry = new LifecycleRegistry(mOwner);
        when(mOwner.getLifecycle()).thenReturn(mRegistry);

        mOwner2 = mock(LifecycleOwner.class);

        mRegistry2 = new LifecycleRegistry(mOwner2);
        when(mOwner2.getLifecycle()).thenReturn(mRegistry2);

        mInObserver = false;
    }

    @Before
    public void swapExecutorDelegate() {
        ArchTaskExecutor.getInstance().setDelegate(new InstantTaskExecutor());
    }

    @After
    public void removeExecutorDelegate() {
        ArchTaskExecutor.getInstance().setDelegate(null);
    }

    @Test
    public void testObserverToggle() {
        Observer<String> observer = (Observer<String>) mock(Observer.class);
        mLiveData.observe(mOwner, observer);

        verify(mActiveObserversChanged, never()).onCall(anyBoolean());
        assertThat(mLiveData.hasObservers(), is(true));
        assertThat(mLiveData.hasActiveObservers(), is(false));

        mLiveData.removeObserver(observer);
        verify(mActiveObserversChanged, never()).onCall(anyBoolean());
        assertThat(mLiveData.hasObservers(), is(false));
        assertThat(mLiveData.hasActiveObservers(), is(false));
    }

    @Test
    public void testActiveObserverToggle() {
        Observer<String> observer = (Observer<String>) mock(Observer.class);
        mLiveData.observe(mOwner, observer);

        verify(mActiveObserversChanged, never()).onCall(anyBoolean());
        assertThat(mLiveData.hasObservers(), is(true));
        assertThat(mLiveData.hasActiveObservers(), is(false));

        mRegistry.handleLifecycleEvent(ON_START);
        verify(mActiveObserversChanged).onCall(true);
        assertThat(mLiveData.hasActiveObservers(), is(true));
        reset(mActiveObserversChanged);

        mRegistry.handleLifecycleEvent(ON_STOP);
        verify(mActiveObserversChanged).onCall(false);
        assertThat(mLiveData.hasActiveObservers(), is(false));
        assertThat(mLiveData.hasObservers(), is(true));

        reset(mActiveObserversChanged);
        mRegistry.handleLifecycleEvent(ON_START);
        verify(mActiveObserversChanged).onCall(true);
        assertThat(mLiveData.hasActiveObservers(), is(true));
        assertThat(mLiveData.hasObservers(), is(true));

        reset(mActiveObserversChanged);
        mLiveData.removeObserver(observer);
        verify(mActiveObserversChanged).onCall(false);
        assertThat(mLiveData.hasActiveObservers(), is(false));
        assertThat(mLiveData.hasObservers(), is(false));

        verifyNoMoreInteractions(mActiveObserversChanged);
    }

    @Test
    public void testReAddSameObserverTuple() {
        Observer<String> observer = (Observer<String>) mock(Observer.class);
        mLiveData.observe(mOwner, observer);
        mLiveData.observe(mOwner, observer);
        assertThat(mLiveData.hasObservers(), is(true));
    }

    @Test
    public void testAdd2ObserversWithSameOwnerAndRemove() {
        Observer<String> o1 = (Observer<String>) mock(Observer.class);
        Observer<String> o2 = (Observer<String>) mock(Observer.class);
        mLiveData.observe(mOwner, o1);
        mLiveData.observe(mOwner, o2);
        assertThat(mLiveData.hasObservers(), is(true));
        verify(mActiveObserversChanged, never()).onCall(anyBoolean());

        mRegistry.handleLifecycleEvent(ON_START);
        verify(mActiveObserversChanged).onCall(true);
        mLiveData.setValue("a");
        verify(o1).onChanged("a");
        verify(o2).onChanged("a");

        mLiveData.removeObservers(mOwner);

        assertThat(mLiveData.hasObservers(), is(false));
        assertThat(mRegistry.getObserverCount(), is(0));
    }

    @Test
    public void testAddSameObserverIn2LifecycleOwners() {
        Observer<String> observer = (Observer<String>) mock(Observer.class);

        mLiveData.observe(mOwner, observer);
        Throwable throwable = null;
        try {
            mLiveData.observe(mOwner2, observer);
        } catch (Throwable t) {
            throwable = t;
        }
        assertThat(throwable, instanceOf(IllegalArgumentException.class));
        //noinspection ConstantConditions
        assertThat(throwable.getMessage(),
                is("Cannot add the same observer with different lifecycles"));
    }

    @Test
    public void testRemoveDestroyedObserver() {
        Observer<String> observer = (Observer<String>) mock(Observer.class);
        mLiveData.observe(mOwner, observer);
        mRegistry.handleLifecycleEvent(ON_START);
        verify(mActiveObserversChanged).onCall(true);
        assertThat(mLiveData.hasObservers(), is(true));
        assertThat(mLiveData.hasActiveObservers(), is(true));

        reset(mActiveObserversChanged);

        mRegistry.handleLifecycleEvent(ON_DESTROY);
        assertThat(mLiveData.hasObservers(), is(false));
        assertThat(mLiveData.hasActiveObservers(), is(false));
        verify(mActiveObserversChanged).onCall(false);
    }

    @Test
    public void testInactiveRegistry() {
        Observer<String> observer = (Observer<String>) mock(Observer.class);
        mRegistry.handleLifecycleEvent(ON_DESTROY);
        mLiveData.observe(mOwner, observer);
        assertThat(mLiveData.hasObservers(), is(false));
    }

    @Test
    public void testNotifyActiveInactive() {
        Observer<String> observer = (Observer<String>) mock(Observer.class);
        mRegistry.handleLifecycleEvent(ON_CREATE);
        mLiveData.observe(mOwner, observer);
        mLiveData.setValue("a");
        verify(observer, never()).onChanged(anyString());
        mRegistry.handleLifecycleEvent(ON_START);
        verify(observer).onChanged("a");

        mLiveData.setValue("b");
        verify(observer).onChanged("b");

        mRegistry.handleLifecycleEvent(ON_STOP);
        mLiveData.setValue("c");
        verify(observer, never()).onChanged("c");

        mRegistry.handleLifecycleEvent(ON_START);
        verify(observer).onChanged("c");

        reset(observer);
        mRegistry.handleLifecycleEvent(ON_STOP);
        mRegistry.handleLifecycleEvent(ON_START);
        verify(observer, never()).onChanged(anyString());
    }

    @Test
    public void testStopObservingOwner_onDestroy() {
        Observer<String> observer = (Observer<String>) mock(Observer.class);
        mRegistry.handleLifecycleEvent(ON_CREATE);
        mLiveData.observe(mOwner, observer);
        assertThat(mRegistry.getObserverCount(), is(1));
        mRegistry.handleLifecycleEvent(ON_DESTROY);
        assertThat(mRegistry.getObserverCount(), is(0));
    }

    @Test
    public void testStopObservingOwner_onStopObserving() {
        Observer<String> observer = (Observer<String>) mock(Observer.class);
        mRegistry.handleLifecycleEvent(ON_CREATE);
        mLiveData.observe(mOwner, observer);
        assertThat(mRegistry.getObserverCount(), is(1));

        mLiveData.removeObserver(observer);
        assertThat(mRegistry.getObserverCount(), is(0));
    }

    @Test
    public void testActiveChangeInCallback() {
        mRegistry.handleLifecycleEvent(ON_START);
        Observer<String> observer1 = spy(new Observer<String>() {
            @Override
            public void onChanged(@Nullable String s) {
                mRegistry.handleLifecycleEvent(ON_STOP);
                assertThat(mLiveData.hasObservers(), is(true));
                assertThat(mLiveData.hasActiveObservers(), is(false));
            }
        });
        final Observer observer2 = mock(Observer.class);
        mLiveData.observe(mOwner, observer1);
        mLiveData.observe(mOwner, observer2);
        mLiveData.setValue("bla");
        verify(observer1).onChanged(anyString());
        verify(observer2, Mockito.never()).onChanged(anyString());
        assertThat(mLiveData.hasObservers(), is(true));
        assertThat(mLiveData.hasActiveObservers(), is(false));
    }

    @Test
    public void testActiveChangeInCallback2() {
        Observer<String> observer1 = spy(new Observer<String>() {
            @Override
            public void onChanged(@Nullable String s) {
                assertThat(mInObserver, is(false));
                mInObserver = true;
                mRegistry.handleLifecycleEvent(ON_START);
                assertThat(mLiveData.hasActiveObservers(), is(true));
                mInObserver = false;
            }
        });
        final Observer observer2 = spy(new FailReentranceObserver());
        mLiveData.observeForever(observer1);
        mLiveData.observe(mOwner, observer2);
        mLiveData.setValue("bla");
        verify(observer1).onChanged(anyString());
        verify(observer2).onChanged(anyString());
        assertThat(mLiveData.hasObservers(), is(true));
        assertThat(mLiveData.hasActiveObservers(), is(true));
    }

    @Test
    public void testObserverRemovalInCallback() {
        mRegistry.handleLifecycleEvent(ON_START);
        Observer<String> observer = spy(new Observer<String>() {
            @Override
            public void onChanged(@Nullable String s) {
                assertThat(mLiveData.hasObservers(), is(true));
                mLiveData.removeObserver(this);
                assertThat(mLiveData.hasObservers(), is(false));
            }
        });
        mLiveData.observe(mOwner, observer);
        mLiveData.setValue("bla");
        verify(observer).onChanged(anyString());
        assertThat(mLiveData.hasObservers(), is(false));
    }

    @Test
    public void testObserverAdditionInCallback() {
        mRegistry.handleLifecycleEvent(ON_START);
        final Observer observer2 = spy(new FailReentranceObserver());
        Observer<String> observer1 = spy(new Observer<String>() {
            @Override
            public void onChanged(@Nullable String s) {
                assertThat(mInObserver, is(false));
                mInObserver = true;
                mLiveData.observe(mOwner, observer2);
                assertThat(mLiveData.hasObservers(), is(true));
                assertThat(mLiveData.hasActiveObservers(), is(true));
                mInObserver = false;
            }
        });
        mLiveData.observe(mOwner, observer1);
        mLiveData.setValue("bla");
        verify(observer1).onChanged(anyString());
        verify(observer2).onChanged(anyString());
        assertThat(mLiveData.hasObservers(), is(true));
        assertThat(mLiveData.hasActiveObservers(), is(true));
    }

    @Test
    public void testObserverWithoutLifecycleOwner() {
        Observer<String> observer = (Observer<String>) mock(Observer.class);
        mLiveData.setValue("boring");
        mLiveData.observeForever(observer);
        verify(mActiveObserversChanged).onCall(true);
        verify(observer).onChanged("boring");
        mLiveData.setValue("tihs");
        verify(observer).onChanged("tihs");
        mLiveData.removeObserver(observer);
        verify(mActiveObserversChanged).onCall(false);
        mLiveData.setValue("boring");
        reset(observer);
        verify(observer, never()).onChanged(anyString());
    }

    @Test
    public void testSetValueDuringSetValue() {
        mRegistry.handleLifecycleEvent(ON_START);
        final Observer observer1 = spy(new Observer<String>() {
            @Override
            public void onChanged(String o) {
                assertThat(mInObserver, is(false));
                mInObserver = true;
                if (o.equals(("bla"))) {
                    mLiveData.setValue("gt");
                }
                mInObserver = false;
            }
        });
        final Observer observer2 = spy(new FailReentranceObserver());
        mLiveData.observe(mOwner, observer1);
        mLiveData.observe(mOwner, observer2);
        mLiveData.setValue("bla");
        verify(observer1, Mockito.atMost(2)).onChanged("gt");
        verify(observer2, Mockito.atMost(2)).onChanged("gt");
    }

    @Test
    public void testRemoveDuringSetValue() {
        mRegistry.handleLifecycleEvent(ON_START);
        final Observer observer1 = spy(new Observer<String>() {
            @Override
            public void onChanged(String o) {
                mLiveData.removeObserver(this);
            }
        });
        Observer<String> observer2 = (Observer<String>) mock(Observer.class);
        mLiveData.observeForever(observer1);
        mLiveData.observe(mOwner, observer2);
        mLiveData.setValue("gt");
        verify(observer2).onChanged("gt");
    }

    @Test
    public void testDataChangeDuringStateChange() {
        mRegistry.handleLifecycleEvent(ON_START);
        mRegistry.addObserver(new LifecycleObserver() {
            @OnLifecycleEvent(ON_STOP)
            public void onStop() {
                // change data in onStop, observer should not be called!
                mLiveData.setValue("b");
            }
        });
        Observer<String> observer = (Observer<String>) mock(Observer.class);
        mLiveData.setValue("a");
        mLiveData.observe(mOwner, observer);
        verify(observer).onChanged("a");
        mRegistry.handleLifecycleEvent(ON_PAUSE);
        mRegistry.handleLifecycleEvent(ON_STOP);
        verify(observer, never()).onChanged("b");

        mRegistry.handleLifecycleEvent(ON_RESUME);
        verify(observer).onChanged("b");
    }

    @Test
    public void testNotCallInactiveWithObserveForever() {
        mRegistry.handleLifecycleEvent(ON_START);
        Observer<String> observer = (Observer<String>) mock(Observer.class);
        Observer<String> observer2 = (Observer<String>) mock(Observer.class);
        mLiveData.observe(mOwner, observer);
        mLiveData.observeForever(observer2);
        verify(mActiveObserversChanged).onCall(true);
        reset(mActiveObserversChanged);
        mRegistry.handleLifecycleEvent(ON_STOP);
        verify(mActiveObserversChanged, never()).onCall(anyBoolean());
        mRegistry.handleLifecycleEvent(ON_START);
        verify(mActiveObserversChanged, never()).onCall(anyBoolean());
    }

    @Test
    public void testRemoveDuringAddition() {
        mRegistry.handleLifecycleEvent(ON_START);
        mLiveData.setValue("bla");
        mLiveData.observeForever(new Observer<String>() {
            @Override
            public void onChanged(@Nullable String s) {
                mLiveData.removeObserver(this);
            }
        });
        assertThat(mLiveData.hasActiveObservers(), is(false));
        InOrder inOrder = Mockito.inOrder(mActiveObserversChanged);
        inOrder.verify(mActiveObserversChanged).onCall(true);
        inOrder.verify(mActiveObserversChanged).onCall(false);
        inOrder.verifyNoMoreInteractions();
    }

    @Test
    public void testRemoveDuringBringingUpToState() {
        mLiveData.setValue("bla");
        mLiveData.observeForever(new Observer<String>() {
            @Override
            public void onChanged(@Nullable String s) {
                mLiveData.removeObserver(this);
            }
        });
        mRegistry.handleLifecycleEvent(ON_RESUME);
        assertThat(mLiveData.hasActiveObservers(), is(false));
        InOrder inOrder = Mockito.inOrder(mActiveObserversChanged);
        inOrder.verify(mActiveObserversChanged).onCall(true);
        inOrder.verify(mActiveObserversChanged).onCall(false);
        inOrder.verifyNoMoreInteractions();
    }

    @Test
    public void setValue_neverActive_observerOnChangedNotCalled() {
        Observer<String> observer = (Observer<String>) mock(Observer.class);
        mLiveData.observe(mOwner, observer);

        mLiveData.setValue("1");

        verify(observer, never()).onChanged(anyString());
    }

    @Test
    public void setValue_twoObserversTwoStartedOwners_onChangedCalledOnBoth() {
        Observer<String> observer1 = mock(Observer.class);
        Observer<String> observer2 = mock(Observer.class);

        mLiveData.observe(mOwner, observer1);
        mLiveData.observe(mOwner2, observer2);

        mRegistry.handleLifecycleEvent(Lifecycle.Event.ON_START);
        mRegistry2.handleLifecycleEvent(Lifecycle.Event.ON_START);

        mLiveData.setValue("1");

        verify(observer1).onChanged("1");
        verify(observer2).onChanged("1");
    }

    @Test
    public void setValue_twoObserversOneStartedOwner_onChangedCalledOnOneCorrectObserver() {
        Observer<String> observer1 = mock(Observer.class);
        Observer<String> observer2 = mock(Observer.class);

        mLiveData.observe(mOwner, observer1);
        mLiveData.observe(mOwner2, observer2);

        mRegistry.handleLifecycleEvent(Lifecycle.Event.ON_START);

        mLiveData.setValue("1");

        verify(observer1).onChanged("1");
        verify(observer2, never()).onChanged(anyString());
    }

    @Test
    public void setValue_twoObserversBothStartedAfterSetValue_onChangedCalledOnBoth() {
        Observer<String> observer1 = mock(Observer.class);
        Observer<String> observer2 = mock(Observer.class);

        mLiveData.observe(mOwner, observer1);
        mLiveData.observe(mOwner2, observer2);

        mLiveData.setValue("1");

        mRegistry.handleLifecycleEvent(Lifecycle.Event.ON_START);
        mRegistry2.handleLifecycleEvent(Lifecycle.Event.ON_START);

        verify(observer1).onChanged("1");
        verify(observer1).onChanged("1");
    }

    @Test
    public void setValue_twoObserversOneStartedAfterSetValue_onChangedCalledOnCorrectObserver() {
        Observer<String> observer1 = mock(Observer.class);
        Observer<String> observer2 = mock(Observer.class);

        mLiveData.observe(mOwner, observer1);
        mLiveData.observe(mOwner2, observer2);

        mLiveData.setValue("1");

        mRegistry.handleLifecycleEvent(Lifecycle.Event.ON_START);

        verify(observer1).onChanged("1");
        verify(observer2, never()).onChanged(anyString());
    }

    @Test
    public void setValue_twoObserversOneStarted_liveDataBecomesActive() {
        Observer<String> observer1 = mock(Observer.class);
        Observer<String> observer2 = mock(Observer.class);

        mLiveData.observe(mOwner, observer1);
        mLiveData.observe(mOwner2, observer2);

        mRegistry.handleLifecycleEvent(Lifecycle.Event.ON_START);

        verify(mActiveObserversChanged).onCall(true);
    }

    @Test
    public void setValue_twoObserversOneStopped_liveDataStaysActive() {
        Observer<String> observer1 = mock(Observer.class);
        Observer<String> observer2 = mock(Observer.class);

        mLiveData.observe(mOwner, observer1);
        mLiveData.observe(mOwner2, observer2);

        mRegistry.handleLifecycleEvent(Lifecycle.Event.ON_START);
        mRegistry2.handleLifecycleEvent(Lifecycle.Event.ON_START);

        verify(mActiveObserversChanged).onCall(true);

        reset(mActiveObserversChanged);
        mRegistry.handleLifecycleEvent(Lifecycle.Event.ON_STOP);

        verify(mActiveObserversChanged, never()).onCall(anyBoolean());
    }

    /**
     * Verifies that if a lifecycle's state changes without an event, and changes to something that
     * LiveData would become inactive in response to, LiveData will detect the change upon new data
     * being set and become inactive.  Also verifies that once the lifecycle enters into a state
     * that LiveData should become active to, that it does indeed become active.
     */
    @Test
    public void liveDataActiveStateIsManagedCorrectlyWithoutEvent_oneObserver() {
        Observer<String> observer = (Observer<String>) mock(Observer.class);
        mLiveData.observe(mOwner, observer);

        mRegistry.handleLifecycleEvent(Lifecycle.Event.ON_START);

        // Marking state as CREATED should not call onInactive.
        reset(mActiveObserversChanged);
        mRegistry.markState(Lifecycle.State.CREATED);
        verify(mActiveObserversChanged, never()).onCall(anyBoolean());

        // Setting a new value should trigger LiveData to realize the Lifecycle it is observing
        // is in a state where the LiveData should be inactive, so the LiveData will call onInactive
        // and the Observer shouldn't be affected.
        mLiveData.setValue("1");
        verify(mActiveObserversChanged).onCall(false);
        verify(observer, never()).onChanged(anyString());

        // Sanity check.  Because we've only marked the state as CREATED, the LifecycleRegistry
        // was internally never moved away from the StartedState, and thus sending the ON_START
        // event again will have no affect on the LiveData.
        reset(mActiveObserversChanged);
        reset(observer);
        mRegistry.handleLifecycleEvent(Lifecycle.Event.ON_START);
        verify(mActiveObserversChanged, never()).onCall(anyBoolean());
        verify(observer, never()).onChanged(anyString());

        // If the lifecycle moves back to a started/resumed state, the LiveData should again be made
        // active, and therefore the observer should have been called with the new data.
        mRegistry.handleLifecycleEvent(Lifecycle.Event.ON_RESUME);
        verify(mActiveObserversChanged).onCall(true);
        verify(observer).onChanged("1");
    }

    /**
     *  This test verifies that LiveData will detect changes in LifecycleState that would make it
     *  inactive upon the setting of new data, but only if all of the Lifecycles it's observing
     *  are all in those states.  It also makes sure that once it is inactive, that it will become
     *  active again once one of the lifecycles it's observing moves to an appropriate state.
     */
    @Test
    public void liveDataActiveStateIsManagedCorrectlyWithoutEvent_twoObservers() {
        Observer<String> observer1 = mock(Observer.class);
        Observer<String> observer2 = mock(Observer.class);

        mLiveData.observe(mOwner, observer1);
        mLiveData.observe(mOwner2, observer2);

        mRegistry.handleLifecycleEvent(Lifecycle.Event.ON_START);
        mRegistry2.handleLifecycleEvent(Lifecycle.Event.ON_START);

        // Marking the state to created won't change LiveData to be inactive.
        reset(mActiveObserversChanged);
        mRegistry.markState(Lifecycle.State.CREATED);
        verify(mActiveObserversChanged, never()).onCall(anyBoolean());

        // After setting a value, the LiveData will stay active because there is still a STARTED
        // lifecycle being observed.  The one Observer associated with the STARTED lifecycle will
        // also have been called, but the other Observer will not have been called.
        reset(observer1);
        reset(observer2);
        mLiveData.setValue("1");
        verify(mActiveObserversChanged, never()).onCall(anyBoolean());
        verify(observer1, never()).onChanged(anyString());
        verify(observer2).onChanged("1");

        // Now we set the other Lifecycle to be inactive, but the LiveData will still be active
        // until it's value is updated.
        reset(observer1);
        reset(observer2);
        mRegistry2.markState(Lifecycle.State.CREATED);
        verify(mActiveObserversChanged, never()).onCall(anyBoolean());
        verify(observer1, never()).onChanged(anyString());
        verify(observer2, never()).onChanged(anyString());

        // Now we post another value, because both lifecycles are in the Created state, the LiveData
        // will be made inactive, and neither of the observers will be called.
        mLiveData.setValue("2");
        verify(mActiveObserversChanged).onCall(false);
        verify(observer1, never()).onChanged(anyString());
        verify(observer2, never()).onChanged(anyString());

        // Now that the first Lifecycle has been moved back to the Resumed state, the LiveData will
        // be made active and it's associated Observer will be called with the new value, but the
        // Observer associated with the Lifecycle that is still in the Created state won't be
        // called.
        mRegistry.handleLifecycleEvent(Lifecycle.Event.ON_RESUME);
        verify(mActiveObserversChanged).onCall(true);
        verify(observer1).onChanged("2");
        verify(observer2, never()).onChanged(anyString());
    }

    @SuppressWarnings("WeakerAccess")
    static class PublicLiveData<T> extends LiveData<T> {
        // cannot spy due to internal calls
        public MethodExec activeObserversChanged;

        @Override
        protected void onActive() {
            if (activeObserversChanged != null) {
                activeObserversChanged.onCall(true);
            }
        }

        @Override
        protected void onInactive() {
            if (activeObserversChanged != null) {
                activeObserversChanged.onCall(false);
            }
        }
    }

    private class FailReentranceObserver<T> implements Observer<T> {
        @Override
        public void onChanged(@Nullable T t) {
            assertThat(mInObserver, is(false));
        }
    }

    interface MethodExec {
        void onCall(boolean value);
    }
}<|MERGE_RESOLUTION|>--- conflicted
+++ resolved
@@ -49,10 +49,7 @@
 import org.mockito.Mockito;
 
 @SuppressWarnings({"unchecked"})
-<<<<<<< HEAD
-=======
 @RunWith(JUnit4.class)
->>>>>>> d53e80b0
 public class LiveDataTest {
     private PublicLiveData<String> mLiveData;
     private LifecycleOwner mOwner;
