/*
 * Copyright 2017 The Android Open Source Project
 *
 * Licensed under the Apache License, Version 2.0 (the "License");
 * you may not use this file except in compliance with the License.
 * You may obtain a copy of the License at
 *
 *      http://www.apache.org/licenses/LICENSE-2.0
 *
 * Unless required by applicable law or agreed to in writing, software
 * distributed under the License is distributed on an "AS IS" BASIS,
 * WITHOUT WARRANTIES OR CONDITIONS OF ANY KIND, either express or implied.
 * See the License for the specific language governing permissions and
 * limitations under the License.
 */

package android.support.mediacompat.client;

import static android.support.mediacompat.testlib.MediaBrowserConstants.CUSTOM_ACTION;
import static android.support.mediacompat.testlib.MediaBrowserConstants.CUSTOM_ACTION_FOR_ERROR;
import static android.support.mediacompat.testlib.MediaBrowserConstants.CUSTOM_ACTION_SEND_ERROR;
import static android.support.mediacompat.testlib.MediaBrowserConstants
        .CUSTOM_ACTION_SEND_PROGRESS_UPDATE;
import static android.support.mediacompat.testlib.MediaBrowserConstants.CUSTOM_ACTION_SEND_RESULT;
import static android.support.mediacompat.testlib.MediaBrowserConstants.EXTRAS_KEY;
import static android.support.mediacompat.testlib.MediaBrowserConstants.EXTRAS_VALUE;
import static android.support.mediacompat.testlib.MediaBrowserConstants.MEDIA_ID_CHILDREN;
import static android.support.mediacompat.testlib.MediaBrowserConstants.MEDIA_ID_CHILDREN_DELAYED;
import static android.support.mediacompat.testlib.MediaBrowserConstants.MEDIA_ID_INCLUDE_METADATA;
import static android.support.mediacompat.testlib.MediaBrowserConstants.MEDIA_ID_INVALID;
import static android.support.mediacompat.testlib.MediaBrowserConstants
        .MEDIA_ID_ON_LOAD_ITEM_NOT_IMPLEMENTED;
import static android.support.mediacompat.testlib.MediaBrowserConstants.MEDIA_ID_ROOT;
import static android.support.mediacompat.testlib.MediaBrowserConstants.MEDIA_METADATA;
import static android.support.mediacompat.testlib.MediaBrowserConstants.NOTIFY_CHILDREN_CHANGED;
import static android.support.mediacompat.testlib.MediaBrowserConstants.SEARCH_QUERY;
import static android.support.mediacompat.testlib.MediaBrowserConstants.SEARCH_QUERY_FOR_ERROR;
import static android.support.mediacompat.testlib.MediaBrowserConstants.SEARCH_QUERY_FOR_NO_RESULT;
import static android.support.mediacompat.testlib.MediaBrowserConstants.SEND_DELAYED_ITEM_LOADED;
import static android.support.mediacompat.testlib.MediaBrowserConstants
        .SEND_DELAYED_NOTIFY_CHILDREN_CHANGED;
import static android.support.mediacompat.testlib.MediaBrowserConstants.SET_SESSION_TOKEN;
import static android.support.mediacompat.testlib.MediaBrowserConstants.TEST_KEY_1;
import static android.support.mediacompat.testlib.MediaBrowserConstants.TEST_KEY_2;
import static android.support.mediacompat.testlib.MediaBrowserConstants.TEST_KEY_3;
import static android.support.mediacompat.testlib.MediaBrowserConstants.TEST_KEY_4;
import static android.support.mediacompat.testlib.MediaBrowserConstants.TEST_VALUE_1;
import static android.support.mediacompat.testlib.MediaBrowserConstants.TEST_VALUE_2;
import static android.support.mediacompat.testlib.MediaBrowserConstants.TEST_VALUE_3;
import static android.support.mediacompat.testlib.MediaBrowserConstants.TEST_VALUE_4;
import static android.support.mediacompat.testlib.VersionConstants.KEY_SERVICE_VERSION;
import static android.support.mediacompat.testlib.VersionConstants.VERSION_TOT;
import static android.support.mediacompat.testlib.util.IntentUtil.callMediaBrowserServiceMethod;
import static android.support.test.InstrumentationRegistry.getArguments;
import static android.support.test.InstrumentationRegistry.getContext;
import static android.support.test.InstrumentationRegistry.getInstrumentation;

import static junit.framework.Assert.assertEquals;
import static junit.framework.Assert.assertFalse;
import static junit.framework.Assert.assertNotNull;
import static junit.framework.Assert.assertNull;
import static junit.framework.Assert.assertSame;
import static junit.framework.Assert.assertTrue;
import static junit.framework.Assert.fail;

import android.content.ComponentName;
import android.os.Build;
import android.os.Bundle;
import android.support.annotation.NonNull;
import android.support.mediacompat.testlib.util.PollingCheck;
import android.support.test.filters.MediumTest;
import android.support.test.filters.SmallTest;
import android.support.test.runner.AndroidJUnit4;
import android.support.v4.media.MediaBrowserCompat;
import android.support.v4.media.MediaBrowserCompat.MediaItem;
import android.support.v4.media.MediaBrowserServiceCompat;
import android.support.v4.media.MediaDescriptionCompat;
import android.support.v4.media.MediaMetadataCompat;
import android.support.v4.media.RatingCompat;
import android.util.Log;

import org.junit.After;
import org.junit.Before;
import org.junit.Test;
import org.junit.runner.RunWith;

import java.util.ArrayList;
import java.util.List;
import java.util.concurrent.CountDownLatch;
import java.util.concurrent.TimeUnit;

/**
 * Test {@link android.support.v4.media.MediaBrowserCompat}.
 */
@RunWith(AndroidJUnit4.class)
public class MediaBrowserCompatTest {

    private static final String TAG = "MediaBrowserCompatTest";

    // The maximum time to wait for an operation.
    private static final long TIME_OUT_MS = 3000L;
    private static final long WAIT_TIME_FOR_NO_RESPONSE_MS = 300L;

    /**
     * To check {@link MediaBrowserCompat#unsubscribe} works properly,
     * we notify to the browser after the unsubscription that the media items have changed.
     * Then {@link MediaBrowserCompat.SubscriptionCallback#onChildrenLoaded} should not be called.
     *
     * The measured time from calling {@link MediaBrowserServiceCompat#notifyChildrenChanged}
     * to {@link MediaBrowserCompat.SubscriptionCallback#onChildrenLoaded} being called is about
     * 50ms.
     * So we make the thread sleep for 100ms to properly check that the callback is not called.
     */
    private static final long SLEEP_MS = 100L;
    private static final ComponentName TEST_BROWSER_SERVICE = new ComponentName(
            "android.support.mediacompat.service.test",
            "android.support.mediacompat.service.StubMediaBrowserServiceCompat");
    private static final ComponentName TEST_BROWSER_SERVICE_DELAYED_MEDIA_SESSION =
            new ComponentName(
                    "android.support.mediacompat.service.test",
                    "android.support.mediacompat.service"
                            + ".StubMediaBrowserServiceCompatWithDelayedMediaSession");
    private static final ComponentName TEST_INVALID_BROWSER_SERVICE = new ComponentName(
            "invalid.package", "invalid.ServiceClassName");

    private String mServiceVersion;
    private MediaBrowserCompat mMediaBrowser;
    private StubConnectionCallback mConnectionCallback;
    private StubSubscriptionCallback mSubscriptionCallback;
    private StubItemCallback mItemCallback;
    private StubSearchCallback mSearchCallback;
    private CustomActionCallback mCustomActionCallback;
    private Bundle mRootHints;

    @Before
    public void setUp() {
        // The version of the service app is provided through the instrumentation arguments.
        mServiceVersion = getArguments().getString(KEY_SERVICE_VERSION, "");
        Log.d(TAG, "Service app version: " + mServiceVersion);

        mConnectionCallback = new StubConnectionCallback();
        mSubscriptionCallback = new StubSubscriptionCallback();
        mItemCallback = new StubItemCallback();
        mSearchCallback = new StubSearchCallback();
        mCustomActionCallback = new CustomActionCallback();

        mRootHints = new Bundle();
        mRootHints.putBoolean(MediaBrowserServiceCompat.BrowserRoot.EXTRA_RECENT, true);
        mRootHints.putBoolean(MediaBrowserServiceCompat.BrowserRoot.EXTRA_OFFLINE, true);
        mRootHints.putBoolean(MediaBrowserServiceCompat.BrowserRoot.EXTRA_SUGGESTED, true);

        getInstrumentation().runOnMainSync(new Runnable() {
            @Override
            public void run() {
                mMediaBrowser = new MediaBrowserCompat(getInstrumentation().getTargetContext(),
                        TEST_BROWSER_SERVICE, mConnectionCallback, mRootHints);
            }
        });
    }

    @After
    public void tearDown() {
        if (mMediaBrowser != null && mMediaBrowser.isConnected()) {
            mMediaBrowser.disconnect();
        }
    }

    @Test
    @SmallTest
    public void testBrowserRoot() {
        final String id = "test-id";
        final String key = "test-key";
        final String val = "test-val";
        final Bundle extras = new Bundle();
        extras.putString(key, val);

        MediaBrowserServiceCompat.BrowserRoot browserRoot =
                new MediaBrowserServiceCompat.BrowserRoot(id, extras);
        assertEquals(id, browserRoot.getRootId());
        assertEquals(val, browserRoot.getExtras().getString(key));
    }

    @Test
    @SmallTest
    public void testMediaBrowser() throws Exception {
        assertFalse(mMediaBrowser.isConnected());

        connectMediaBrowserService();
        assertTrue(mMediaBrowser.isConnected());

        assertEquals(TEST_BROWSER_SERVICE, mMediaBrowser.getServiceComponent());
        assertEquals(MEDIA_ID_ROOT, mMediaBrowser.getRoot());
        assertEquals(EXTRAS_VALUE, mMediaBrowser.getExtras().getString(EXTRAS_KEY));

        mMediaBrowser.disconnect();
        new PollingCheck(TIME_OUT_MS) {
            @Override
            protected boolean check() {
                return !mMediaBrowser.isConnected();
            }
        }.run();
    }

    @Test
    @SmallTest
    public void testGetServiceComponentBeforeConnection() {
        try {
            ComponentName serviceComponent = mMediaBrowser.getServiceComponent();
            fail();
        } catch (IllegalStateException e) {
            // expected
        }
    }

    @Test
    @SmallTest
    public void testConnectionFailed() throws Exception {
        getInstrumentation().runOnMainSync(new Runnable() {
            @Override
            public void run() {
                mMediaBrowser = new MediaBrowserCompat(getInstrumentation().getTargetContext(),
                        TEST_INVALID_BROWSER_SERVICE, mConnectionCallback, mRootHints);
            }
        });

        synchronized (mConnectionCallback.mWaitLock) {
            mMediaBrowser.connect();
            mConnectionCallback.mWaitLock.wait(TIME_OUT_MS);
        }
        assertEquals(1, mConnectionCallback.mConnectionFailedCount);
        assertEquals(0, mConnectionCallback.mConnectedCount);
        assertEquals(0, mConnectionCallback.mConnectionSuspendedCount);
    }

    @Test
    @SmallTest
    public void testConnectTwice() throws Exception {
        connectMediaBrowserService();
        try {
            mMediaBrowser.connect();
            fail();
        } catch (IllegalStateException e) {
            // expected
        }
    }

    @Test
    @MediumTest
    public void testReconnection() throws Exception {
        getInstrumentation().runOnMainSync(new Runnable() {
            @Override
            public void run() {
                mMediaBrowser.connect();
                // Reconnect before the first connection was established.
                mMediaBrowser.disconnect();
                mMediaBrowser.connect();
            }
        });

        synchronized (mConnectionCallback.mWaitLock) {
            mConnectionCallback.mWaitLock.wait(TIME_OUT_MS);
            assertEquals(1, mConnectionCallback.mConnectedCount);
        }

        // Test subscribe.
        mSubscriptionCallback.reset(1);
        mMediaBrowser.subscribe(MEDIA_ID_ROOT, mSubscriptionCallback);
        mSubscriptionCallback.await(TIME_OUT_MS);
        assertEquals(1, mSubscriptionCallback.mChildrenLoadedCount);
        assertEquals(MEDIA_ID_ROOT, mSubscriptionCallback.mLastParentId);

        synchronized (mItemCallback.mWaitLock) {
            // Test getItem.
            mItemCallback.reset();
            mMediaBrowser.getItem(MEDIA_ID_CHILDREN[0], mItemCallback);
            mItemCallback.mWaitLock.wait(TIME_OUT_MS);
            assertEquals(MEDIA_ID_CHILDREN[0], mItemCallback.mLastMediaItem.getMediaId());
        }

        // Reconnect after connection was established.
        mMediaBrowser.disconnect();
        connectMediaBrowserService();

        synchronized (mItemCallback.mWaitLock) {
            // Test getItem.
            mItemCallback.reset();
            mMediaBrowser.getItem(MEDIA_ID_CHILDREN[0], mItemCallback);
            mItemCallback.mWaitLock.wait(TIME_OUT_MS);
            assertEquals(MEDIA_ID_CHILDREN[0], mItemCallback.mLastMediaItem.getMediaId());
        }
    }

    @Test
    @MediumTest
    public void testConnectionCallbackNotCalledAfterDisconnect() {
        getInstrumentation().runOnMainSync(new Runnable() {
            @Override
            public void run() {
                mMediaBrowser.connect();
                mMediaBrowser.disconnect();
                mConnectionCallback.reset();
            }
        });

        try {
            Thread.sleep(SLEEP_MS);
        } catch (InterruptedException e) {
            fail("Unexpected InterruptedException occurred.");
        }
        assertEquals(0, mConnectionCallback.mConnectedCount);
        assertEquals(0, mConnectionCallback.mConnectionFailedCount);
        assertEquals(0, mConnectionCallback.mConnectionSuspendedCount);
    }

    @Test
    @MediumTest
    public void testSubscribe() throws Exception {
        connectMediaBrowserService();

        mSubscriptionCallback.reset(1);
        mMediaBrowser.subscribe(MEDIA_ID_ROOT, mSubscriptionCallback);
        mSubscriptionCallback.await(TIME_OUT_MS);
        assertEquals(1, mSubscriptionCallback.mChildrenLoadedCount);
        assertEquals(MEDIA_ID_ROOT, mSubscriptionCallback.mLastParentId);
        assertEquals(MEDIA_ID_CHILDREN.length, mSubscriptionCallback.mLastChildMediaItems.size());
        for (int i = 0; i < MEDIA_ID_CHILDREN.length; ++i) {
            assertEquals(MEDIA_ID_CHILDREN[i],
                    mSubscriptionCallback.mLastChildMediaItems.get(i).getMediaId());
        }

        // Test MediaBrowserServiceCompat.notifyChildrenChanged()
        mSubscriptionCallback.reset(1);
        callMediaBrowserServiceMethod(NOTIFY_CHILDREN_CHANGED, MEDIA_ID_ROOT, getContext());
        mSubscriptionCallback.await(TIME_OUT_MS);
        assertEquals(1, mSubscriptionCallback.mChildrenLoadedCount);

        // Test unsubscribe.
        mSubscriptionCallback.reset(1);
        mMediaBrowser.unsubscribe(MEDIA_ID_ROOT);

        // After unsubscribing, make StubMediaBrowserServiceCompat notify that the children are
        // changed.
        callMediaBrowserServiceMethod(NOTIFY_CHILDREN_CHANGED, MEDIA_ID_ROOT, getContext());
        mSubscriptionCallback.await(WAIT_TIME_FOR_NO_RESPONSE_MS);

        // onChildrenLoaded should not be called.
        assertEquals(0, mSubscriptionCallback.mChildrenLoadedCount);
    }

    @Test
    @MediumTest
    public void testSubscribeWithOptions() throws Exception {
        connectMediaBrowserService();
        final int pageSize = 3;
        final int lastPage = (MEDIA_ID_CHILDREN.length - 1) / pageSize;
        Bundle options = new Bundle();
        options.putInt(MediaBrowserCompat.EXTRA_PAGE_SIZE, pageSize);

        for (int page = 0; page <= lastPage; ++page) {
            mSubscriptionCallback.reset(1);
            options.putInt(MediaBrowserCompat.EXTRA_PAGE, page);
            mMediaBrowser.subscribe(MEDIA_ID_ROOT, options, mSubscriptionCallback);
            mSubscriptionCallback.await(TIME_OUT_MS);
            assertEquals(1, mSubscriptionCallback.mChildrenLoadedWithOptionCount);
            assertEquals(MEDIA_ID_ROOT, mSubscriptionCallback.mLastParentId);
            if (page != lastPage) {
                assertEquals(pageSize, mSubscriptionCallback.mLastChildMediaItems.size());
            } else {
                assertEquals((MEDIA_ID_CHILDREN.length - 1) % pageSize + 1,
                        mSubscriptionCallback.mLastChildMediaItems.size());
            }
            // Check whether all the items in the current page are loaded.
            for (int i = 0; i < mSubscriptionCallback.mLastChildMediaItems.size(); ++i) {
                assertEquals(MEDIA_ID_CHILDREN[page * pageSize + i],
                        mSubscriptionCallback.mLastChildMediaItems.get(i).getMediaId());
            }

            // Test MediaBrowserServiceCompat.notifyChildrenChanged()
            mSubscriptionCallback.reset(page + 1);
            callMediaBrowserServiceMethod(NOTIFY_CHILDREN_CHANGED, MEDIA_ID_ROOT, getContext());
            mSubscriptionCallback.await(TIME_OUT_MS);
            assertEquals(page + 1, mSubscriptionCallback.mChildrenLoadedWithOptionCount);
        }

        // Test unsubscribe with callback argument.
        mSubscriptionCallback.reset(1);
        mMediaBrowser.unsubscribe(MEDIA_ID_ROOT, mSubscriptionCallback);

        // After unsubscribing, make StubMediaBrowserServiceCompat notify that the children are
        // changed.
        callMediaBrowserServiceMethod(NOTIFY_CHILDREN_CHANGED, MEDIA_ID_ROOT, getContext());
        try {
            Thread.sleep(SLEEP_MS);
        } catch (InterruptedException e) {
            fail("Unexpected InterruptedException occurred.");
        }
        // onChildrenLoaded should not be called.
        assertEquals(0, mSubscriptionCallback.mChildrenLoadedCount);
    }

    @Test
    @SmallTest
    public void testSubscribeWithOptionsIncludingCompatParcelables() throws Exception {
        if (Build.VERSION.SDK_INT >= 26 && !VERSION_TOT.equals(mServiceVersion)) {
            // This test will fail on API 26 or newer APIs if the service application uses
            // support library v27.0.1 or lower versions.
            return;
        }
        connectMediaBrowserService();

        final String mediaId = "1000";
        final RatingCompat percentageRating = RatingCompat.newPercentageRating(0.5f);
        final RatingCompat starRating =
                RatingCompat.newStarRating(RatingCompat.RATING_5_STARS, 4.0f);
        MediaMetadataCompat mediaMetadataCompat = new MediaMetadataCompat.Builder()
                .putString(MediaMetadataCompat.METADATA_KEY_MEDIA_ID, mediaId)
                .putString(MediaMetadataCompat.METADATA_KEY_TITLE, "title")
                .putRating(MediaMetadataCompat.METADATA_KEY_RATING, percentageRating)
                .putRating(MediaMetadataCompat.METADATA_KEY_USER_RATING, starRating)
                .build();
        Bundle options = new Bundle();
        options.putParcelable(MEDIA_METADATA, mediaMetadataCompat);

        // Remote MediaBrowserService will create a media item with the given MediaMetadataCompat.
        mSubscriptionCallback.reset(1);
        mMediaBrowser.subscribe(MEDIA_ID_INCLUDE_METADATA, options, mSubscriptionCallback);
        mSubscriptionCallback.await(TIME_OUT_MS);

        assertEquals(1, mSubscriptionCallback.mChildrenLoadedWithOptionCount);
        assertEquals(1, mSubscriptionCallback.mLastChildMediaItems.size());
        assertEquals(mediaId, mSubscriptionCallback.mLastChildMediaItems.get(0).getMediaId());

        MediaMetadataCompat metadataOut = mSubscriptionCallback.mLastOptions
                .getParcelable(MEDIA_METADATA);
        assertEquals(mediaId, metadataOut.getString(MediaMetadataCompat.METADATA_KEY_MEDIA_ID));
        assertEquals("title", metadataOut.getString(MediaMetadataCompat.METADATA_KEY_TITLE));
        assertRatingEquals(percentageRating,
                metadataOut.getRating(MediaMetadataCompat.METADATA_KEY_RATING));
        assertRatingEquals(starRating,
                metadataOut.getRating(MediaMetadataCompat.METADATA_KEY_USER_RATING));
    }

    @Test
    @MediumTest
    public void testSubscribeDelayedItems() throws Exception {
        connectMediaBrowserService();

        mSubscriptionCallback.reset(1);
        mMediaBrowser.subscribe(MEDIA_ID_CHILDREN_DELAYED, mSubscriptionCallback);
        mSubscriptionCallback.await(WAIT_TIME_FOR_NO_RESPONSE_MS);
        assertEquals(0, mSubscriptionCallback.mChildrenLoadedCount);

        callMediaBrowserServiceMethod(
                SEND_DELAYED_NOTIFY_CHILDREN_CHANGED, MEDIA_ID_CHILDREN_DELAYED, getContext());
        mSubscriptionCallback.await(TIME_OUT_MS);
        assertEquals(1, mSubscriptionCallback.mChildrenLoadedCount);
    }

    @Test
    @SmallTest
    public void testSubscribeInvalidItem() throws Exception {
        connectMediaBrowserService();

        mSubscriptionCallback.reset(1);
        mMediaBrowser.subscribe(MEDIA_ID_INVALID, mSubscriptionCallback);
        mSubscriptionCallback.await(TIME_OUT_MS);
        assertEquals(MEDIA_ID_INVALID, mSubscriptionCallback.mLastErrorId);
    }

    @Test
    @SmallTest
    public void testSubscribeInvalidItemWithOptions() throws Exception {
        connectMediaBrowserService();

        final int pageSize = 5;
        final int page = 2;
        Bundle options = new Bundle();
        options.putInt(MediaBrowserCompat.EXTRA_PAGE_SIZE, pageSize);
        options.putInt(MediaBrowserCompat.EXTRA_PAGE, page);

        mSubscriptionCallback.reset(1);
        mMediaBrowser.subscribe(MEDIA_ID_INVALID, options, mSubscriptionCallback);
        mSubscriptionCallback.await(TIME_OUT_MS);
        assertEquals(MEDIA_ID_INVALID, mSubscriptionCallback.mLastErrorId);
        assertNotNull(mSubscriptionCallback.mLastOptions);
        assertEquals(page,
                mSubscriptionCallback.mLastOptions.getInt(MediaBrowserCompat.EXTRA_PAGE));
        assertEquals(pageSize,
                mSubscriptionCallback.mLastOptions.getInt(MediaBrowserCompat.EXTRA_PAGE_SIZE));
    }

    @Test
    @MediumTest
    public void testUnsubscribeForMultipleSubscriptions() throws Exception {
        connectMediaBrowserService();
        final List<StubSubscriptionCallback> subscriptionCallbacks = new ArrayList<>();
        final int pageSize = 1;

        // Subscribe four pages, one item per page.
        for (int page = 0; page < 4; page++) {
            final StubSubscriptionCallback callback = new StubSubscriptionCallback();
            subscriptionCallbacks.add(callback);

            Bundle options = new Bundle();
            options.putInt(MediaBrowserCompat.EXTRA_PAGE, page);
            options.putInt(MediaBrowserCompat.EXTRA_PAGE_SIZE, pageSize);
            callback.reset(1);
            mMediaBrowser.subscribe(MEDIA_ID_ROOT, options, callback);
            callback.await(TIME_OUT_MS);

            // Each onChildrenLoaded() must be called.
            assertEquals(1, callback.mChildrenLoadedWithOptionCount);
        }

        // Reset callbacks and unsubscribe.
        for (StubSubscriptionCallback callback : subscriptionCallbacks) {
            callback.reset(1);
        }
        mMediaBrowser.unsubscribe(MEDIA_ID_ROOT);

        // After unsubscribing, make StubMediaBrowserServiceCompat notify that the children are
        // changed.
        callMediaBrowserServiceMethod(NOTIFY_CHILDREN_CHANGED, MEDIA_ID_ROOT, getContext());
        try {
            Thread.sleep(SLEEP_MS);
        } catch (InterruptedException e) {
            fail("Unexpected InterruptedException occurred.");
        }

        // onChildrenLoaded should not be called.
        for (StubSubscriptionCallback callback : subscriptionCallbacks) {
            assertEquals(0, callback.mChildrenLoadedWithOptionCount);
        }
    }

    @Test
    @MediumTest
    public void testUnsubscribeWithSubscriptionCallbackForMultipleSubscriptions() throws Exception {
        connectMediaBrowserService();
        final List<StubSubscriptionCallback> subscriptionCallbacks = new ArrayList<>();
        final int pageSize = 1;

        // Subscribe four pages, one item per page.
        for (int page = 0; page < 4; page++) {
            final StubSubscriptionCallback callback = new StubSubscriptionCallback();
            subscriptionCallbacks.add(callback);

            Bundle options = new Bundle();
            options.putInt(MediaBrowserCompat.EXTRA_PAGE, page);
            options.putInt(MediaBrowserCompat.EXTRA_PAGE_SIZE, pageSize);
            callback.reset(1);
            mMediaBrowser.subscribe(MEDIA_ID_ROOT, options, callback);
            callback.await(TIME_OUT_MS);

            // Each onChildrenLoaded() must be called.
            assertEquals(1, callback.mChildrenLoadedWithOptionCount);
        }

        // Unsubscribe existing subscriptions one-by-one.
        final int[] orderOfRemovingCallbacks = {2, 0, 3, 1};
        for (int i = 0; i < orderOfRemovingCallbacks.length; i++) {
            // Reset callbacks
            for (StubSubscriptionCallback callback : subscriptionCallbacks) {
                callback.reset(1);
            }

            // Remove one subscription
            mMediaBrowser.unsubscribe(MEDIA_ID_ROOT,
                    subscriptionCallbacks.get(orderOfRemovingCallbacks[i]));

            // Make StubMediaBrowserServiceCompat notify that the children are changed.
            callMediaBrowserServiceMethod(NOTIFY_CHILDREN_CHANGED, MEDIA_ID_ROOT, getContext());
            try {
                Thread.sleep(SLEEP_MS);
            } catch (InterruptedException e) {
                fail("Unexpected InterruptedException occurred.");
            }

            // Only the remaining subscriptionCallbacks should be called.
            for (int j = 0; j < 4; j++) {
                int childrenLoadedWithOptionsCount = subscriptionCallbacks
                        .get(orderOfRemovingCallbacks[j]).mChildrenLoadedWithOptionCount;
                if (j <= i) {
                    assertEquals(0, childrenLoadedWithOptionsCount);
                } else {
                    assertEquals(1, childrenLoadedWithOptionsCount);
                }
            }
        }
    }

    @Test
    @SmallTest
    public void testGetItem() throws Exception {
        connectMediaBrowserService();

        synchronized (mItemCallback.mWaitLock) {
            mMediaBrowser.getItem(MEDIA_ID_CHILDREN[0], mItemCallback);
            mItemCallback.mWaitLock.wait(TIME_OUT_MS);
            assertNotNull(mItemCallback.mLastMediaItem);
            assertEquals(MEDIA_ID_CHILDREN[0], mItemCallback.mLastMediaItem.getMediaId());
        }
    }

    @Test
    @MediumTest
    public void testGetItemDelayed() throws Exception {
        connectMediaBrowserService();

        synchronized (mItemCallback.mWaitLock) {
            mMediaBrowser.getItem(MEDIA_ID_CHILDREN_DELAYED, mItemCallback);
            mItemCallback.mWaitLock.wait(WAIT_TIME_FOR_NO_RESPONSE_MS);
            assertNull(mItemCallback.mLastMediaItem);

            mItemCallback.reset();
            callMediaBrowserServiceMethod(SEND_DELAYED_ITEM_LOADED, new Bundle(), getContext());
            mItemCallback.mWaitLock.wait(TIME_OUT_MS);
            assertNotNull(mItemCallback.mLastMediaItem);
            assertEquals(MEDIA_ID_CHILDREN_DELAYED, mItemCallback.mLastMediaItem.getMediaId());
        }
    }

    @Test
    @SmallTest
    public void testGetItemWhenOnLoadItemIsNotImplemented() throws Exception {
        connectMediaBrowserService();
        synchronized (mItemCallback.mWaitLock) {
            mMediaBrowser.getItem(MEDIA_ID_ON_LOAD_ITEM_NOT_IMPLEMENTED, mItemCallback);
            mItemCallback.mWaitLock.wait(TIME_OUT_MS);
            assertEquals(MEDIA_ID_ON_LOAD_ITEM_NOT_IMPLEMENTED, mItemCallback.mLastErrorId);
        }
    }

    @Test
    @SmallTest
    public void testGetItemWhenMediaIdIsInvalid() throws Exception {
        mItemCallback.mLastMediaItem = new MediaItem(new MediaDescriptionCompat.Builder()
                .setMediaId("dummy_id").build(), MediaItem.FLAG_BROWSABLE);

        connectMediaBrowserService();
        synchronized (mItemCallback.mWaitLock) {
            mMediaBrowser.getItem(MEDIA_ID_INVALID, mItemCallback);
            mItemCallback.mWaitLock.wait(TIME_OUT_MS);
            assertNull(mItemCallback.mLastMediaItem);
            assertNull(mItemCallback.mLastErrorId);
        }
    }

    @Test
    @SmallTest
    public void testSearch() throws Exception {
        connectMediaBrowserService();

        final String key = "test-key";
        final String val = "test-val";

        synchronized (mSearchCallback.mWaitLock) {
            mSearchCallback.reset();
            mMediaBrowser.search(SEARCH_QUERY_FOR_NO_RESULT, null, mSearchCallback);
            mSearchCallback.mWaitLock.wait(WAIT_TIME_FOR_NO_RESPONSE_MS);
            assertTrue(mSearchCallback.mOnSearchResult);
            assertTrue(mSearchCallback.mSearchResults != null
                    && mSearchCallback.mSearchResults.size() == 0);
            assertEquals(null, mSearchCallback.mSearchExtras);

            mSearchCallback.reset();
            mMediaBrowser.search(SEARCH_QUERY_FOR_ERROR, null, mSearchCallback);
            mSearchCallback.mWaitLock.wait(WAIT_TIME_FOR_NO_RESPONSE_MS);
            assertTrue(mSearchCallback.mOnSearchResult);
            assertNull(mSearchCallback.mSearchResults);
            assertEquals(null, mSearchCallback.mSearchExtras);

            mSearchCallback.reset();
            Bundle extras = new Bundle();
            extras.putString(key, val);
            mMediaBrowser.search(SEARCH_QUERY, extras, mSearchCallback);
            mSearchCallback.mWaitLock.wait(WAIT_TIME_FOR_NO_RESPONSE_MS);
            assertTrue(mSearchCallback.mOnSearchResult);
            assertNotNull(mSearchCallback.mSearchResults);
            for (MediaItem item : mSearchCallback.mSearchResults) {
                assertNotNull(item.getMediaId());
                assertTrue(item.getMediaId().contains(SEARCH_QUERY));
            }
            assertNotNull(mSearchCallback.mSearchExtras);
            assertEquals(val, mSearchCallback.mSearchExtras.getString(key));
        }
    }

    @Test
    @SmallTest
    public void testSendCustomAction() throws Exception {
        connectMediaBrowserService();

        synchronized (mCustomActionCallback.mWaitLock) {
            Bundle customActionExtras = new Bundle();
            customActionExtras.putString(TEST_KEY_1, TEST_VALUE_1);
            mMediaBrowser.sendCustomAction(
                    CUSTOM_ACTION, customActionExtras, mCustomActionCallback);
            mCustomActionCallback.mWaitLock.wait(WAIT_TIME_FOR_NO_RESPONSE_MS);

            mCustomActionCallback.reset();
            Bundle data1 = new Bundle();
            data1.putString(TEST_KEY_2, TEST_VALUE_2);
            callMediaBrowserServiceMethod(CUSTOM_ACTION_SEND_PROGRESS_UPDATE, data1, getContext());
            mCustomActionCallback.mWaitLock.wait(TIME_OUT_MS);

            assertTrue(mCustomActionCallback.mOnProgressUpdateCalled);
            assertEquals(CUSTOM_ACTION, mCustomActionCallback.mAction);
            assertNotNull(mCustomActionCallback.mExtras);
            assertEquals(TEST_VALUE_1, mCustomActionCallback.mExtras.getString(TEST_KEY_1));
            assertNotNull(mCustomActionCallback.mData);
            assertEquals(TEST_VALUE_2, mCustomActionCallback.mData.getString(TEST_KEY_2));

            mCustomActionCallback.reset();
            Bundle data2 = new Bundle();
            data2.putString(TEST_KEY_3, TEST_VALUE_3);
            callMediaBrowserServiceMethod(CUSTOM_ACTION_SEND_PROGRESS_UPDATE, data2, getContext());
            mCustomActionCallback.mWaitLock.wait(TIME_OUT_MS);

            assertTrue(mCustomActionCallback.mOnProgressUpdateCalled);
            assertEquals(CUSTOM_ACTION, mCustomActionCallback.mAction);
            assertNotNull(mCustomActionCallback.mExtras);
            assertEquals(TEST_VALUE_1, mCustomActionCallback.mExtras.getString(TEST_KEY_1));
            assertNotNull(mCustomActionCallback.mData);
            assertEquals(TEST_VALUE_3, mCustomActionCallback.mData.getString(TEST_KEY_3));

            Bundle resultData = new Bundle();
            resultData.putString(TEST_KEY_4, TEST_VALUE_4);
            mCustomActionCallback.reset();
            callMediaBrowserServiceMethod(CUSTOM_ACTION_SEND_RESULT, resultData, getContext());
            mCustomActionCallback.mWaitLock.wait(TIME_OUT_MS);

            assertTrue(mCustomActionCallback.mOnResultCalled);
            assertEquals(CUSTOM_ACTION, mCustomActionCallback.mAction);
            assertNotNull(mCustomActionCallback.mExtras);
            assertEquals(TEST_VALUE_1, mCustomActionCallback.mExtras.getString(TEST_KEY_1));
            assertNotNull(mCustomActionCallback.mData);
            assertEquals(TEST_VALUE_4, mCustomActionCallback.mData.getString(TEST_KEY_4));
        }
    }


    @Test
    @MediumTest
    public void testSendCustomActionWithDetachedError() throws Exception {
        connectMediaBrowserService();

        synchronized (mCustomActionCallback.mWaitLock) {
            Bundle customActionExtras = new Bundle();
            customActionExtras.putString(TEST_KEY_1, TEST_VALUE_1);
            mMediaBrowser.sendCustomAction(
                    CUSTOM_ACTION, customActionExtras, mCustomActionCallback);
            mCustomActionCallback.mWaitLock.wait(WAIT_TIME_FOR_NO_RESPONSE_MS);

            mCustomActionCallback.reset();
            Bundle progressUpdateData = new Bundle();
            progressUpdateData.putString(TEST_KEY_2, TEST_VALUE_2);
            callMediaBrowserServiceMethod(
                    CUSTOM_ACTION_SEND_PROGRESS_UPDATE, progressUpdateData, getContext());
            mCustomActionCallback.mWaitLock.wait(TIME_OUT_MS);
            assertTrue(mCustomActionCallback.mOnProgressUpdateCalled);
            assertEquals(CUSTOM_ACTION, mCustomActionCallback.mAction);
            assertNotNull(mCustomActionCallback.mExtras);
            assertEquals(TEST_VALUE_1, mCustomActionCallback.mExtras.getString(TEST_KEY_1));
            assertNotNull(mCustomActionCallback.mData);
            assertEquals(TEST_VALUE_2, mCustomActionCallback.mData.getString(TEST_KEY_2));

            mCustomActionCallback.reset();
            Bundle errorData = new Bundle();
            errorData.putString(TEST_KEY_3, TEST_VALUE_3);
            callMediaBrowserServiceMethod(CUSTOM_ACTION_SEND_ERROR, errorData, getContext());
            mCustomActionCallback.mWaitLock.wait(TIME_OUT_MS);
            assertTrue(mCustomActionCallback.mOnErrorCalled);
            assertEquals(CUSTOM_ACTION, mCustomActionCallback.mAction);
            assertNotNull(mCustomActionCallback.mExtras);
            assertEquals(TEST_VALUE_1, mCustomActionCallback.mExtras.getString(TEST_KEY_1));
            assertNotNull(mCustomActionCallback.mData);
            assertEquals(TEST_VALUE_3, mCustomActionCallback.mData.getString(TEST_KEY_3));
        }
    }

    @Test
    @MediumTest
    public void testSendCustomActionWithNullCallback() throws Exception {
        connectMediaBrowserService();

        Bundle customActionExtras = new Bundle();
        customActionExtras.putString(TEST_KEY_1, TEST_VALUE_1);
        mMediaBrowser.sendCustomAction(CUSTOM_ACTION, customActionExtras, null);
        // Wait some time so that the service can get a result receiver for the custom action.
        Thread.sleep(WAIT_TIME_FOR_NO_RESPONSE_MS);

        // These calls should not make any exceptions.
        callMediaBrowserServiceMethod(CUSTOM_ACTION_SEND_PROGRESS_UPDATE, new Bundle(),
                getContext());
        callMediaBrowserServiceMethod(CUSTOM_ACTION_SEND_RESULT, new Bundle(), getContext());
        Thread.sleep(WAIT_TIME_FOR_NO_RESPONSE_MS);
    }

    @Test
    @SmallTest
    public void testSendCustomActionWithError() throws Exception {
        connectMediaBrowserService();

        synchronized (mCustomActionCallback.mWaitLock) {
            mMediaBrowser.sendCustomAction(CUSTOM_ACTION_FOR_ERROR, null, mCustomActionCallback);
            mCustomActionCallback.mWaitLock.wait(TIME_OUT_MS);
            assertTrue(mCustomActionCallback.mOnErrorCalled);
        }
    }

    @Test
    @MediumTest
    public void testDelayedSetSessionToken() throws Exception {
        // This test has no meaning in API 21. The framework MediaBrowserService just connects to
        // the media browser without waiting setMediaSession() to be called.
        if (Build.VERSION.SDK_INT == 21) {
            return;
        }
        final ConnectionCallbackForDelayedMediaSession callback =
                new ConnectionCallbackForDelayedMediaSession();

        getInstrumentation().runOnMainSync(new Runnable() {
            @Override
            public void run() {
                mMediaBrowser = new MediaBrowserCompat(
                        getInstrumentation().getTargetContext(),
                        TEST_BROWSER_SERVICE_DELAYED_MEDIA_SESSION,
                        callback,
                        null);
            }
        });

        synchronized (callback.mWaitLock) {
            mMediaBrowser.connect();
            callback.mWaitLock.wait(WAIT_TIME_FOR_NO_RESPONSE_MS);
            assertEquals(0, callback.mConnectedCount);

            callMediaBrowserServiceMethod(SET_SESSION_TOKEN, new Bundle(), getContext());
            callback.mWaitLock.wait(TIME_OUT_MS);
            assertEquals(1, callback.mConnectedCount);

            if (Build.VERSION.SDK_INT >= 21) {
                assertNotNull(mMediaBrowser.getSessionToken().getExtraBinder());
            }
        }
    }

    private void connectMediaBrowserService() throws Exception {
        synchronized (mConnectionCallback.mWaitLock) {
            mMediaBrowser.connect();
            mConnectionCallback.mWaitLock.wait(TIME_OUT_MS);
            if (!mMediaBrowser.isConnected()) {
                fail("Browser failed to connect!");
            }
        }
    }

<<<<<<< HEAD
=======
    private void assertRatingEquals(RatingCompat expected, RatingCompat observed) {
        if (expected == null || observed == null) {
            assertSame(expected, observed);
        }
        assertEquals(expected.getRatingStyle(), observed.getRatingStyle());

        if (expected.getRatingStyle() == RatingCompat.RATING_PERCENTAGE) {
            assertEquals(expected.getPercentRating(), observed.getPercentRating());
        } else if (expected.getRatingStyle() == RatingCompat.RATING_5_STARS) {
            assertEquals(expected.getStarRating(), observed.getStarRating());
        } else {
            // Currently, we use only star and percentage rating.
            fail("Rating style should be either percentage rating or star rating.");
        }
    }

>>>>>>> adc7e0c9
    private class StubConnectionCallback extends MediaBrowserCompat.ConnectionCallback {
        final Object mWaitLock = new Object();
        volatile int mConnectedCount;
        volatile int mConnectionFailedCount;
        volatile int mConnectionSuspendedCount;

        public void reset() {
            mConnectedCount = 0;
            mConnectionFailedCount = 0;
            mConnectionSuspendedCount = 0;
        }

        @Override
        public void onConnected() {
            synchronized (mWaitLock) {
                mConnectedCount++;
                mWaitLock.notify();
            }
        }

        @Override
        public void onConnectionFailed() {
            synchronized (mWaitLock) {
                mConnectionFailedCount++;
                mWaitLock.notify();
            }
        }

        @Override
        public void onConnectionSuspended() {
            synchronized (mWaitLock) {
                mConnectionSuspendedCount++;
                mWaitLock.notify();
            }
        }
    }

    private class StubSubscriptionCallback extends MediaBrowserCompat.SubscriptionCallback {
        private CountDownLatch mLatch;
        private volatile int mChildrenLoadedCount;
        private volatile int mChildrenLoadedWithOptionCount;
        private volatile String mLastErrorId;
        private volatile String mLastParentId;
        private volatile Bundle mLastOptions;
        private volatile List<MediaItem> mLastChildMediaItems;

        public void reset(int count) {
            mLatch = new CountDownLatch(count);
            mChildrenLoadedCount = 0;
            mChildrenLoadedWithOptionCount = 0;
            mLastErrorId = null;
            mLastParentId = null;
            mLastOptions = null;
            mLastChildMediaItems = null;
        }

        public boolean await(long timeoutMs) {
            try {
                return mLatch.await(timeoutMs, TimeUnit.MILLISECONDS);
            } catch (InterruptedException e) {
                return false;
            }
        }

        @Override
        public void onChildrenLoaded(@NonNull String parentId, @NonNull List<MediaItem> children) {
            mChildrenLoadedCount++;
            mLastParentId = parentId;
            mLastChildMediaItems = children;
            mLatch.countDown();
        }

        @Override
        public void onChildrenLoaded(@NonNull String parentId, @NonNull List<MediaItem> children,
                @NonNull Bundle options) {
            mChildrenLoadedWithOptionCount++;
            mLastParentId = parentId;
            mLastOptions = options;
            mLastChildMediaItems = children;
            mLatch.countDown();
        }

        @Override
        public void onError(@NonNull String id) {
            mLastErrorId = id;
            mLatch.countDown();
        }

        @Override
        public void onError(@NonNull String id, @NonNull Bundle options) {
            mLastErrorId = id;
            mLastOptions = options;
            mLatch.countDown();
        }
    }

    private class StubItemCallback extends MediaBrowserCompat.ItemCallback {
        final Object mWaitLock = new Object();
        private volatile MediaItem mLastMediaItem;
        private volatile String mLastErrorId;

        public void reset() {
            mLastMediaItem = null;
            mLastErrorId = null;
        }

        @Override
        public void onItemLoaded(MediaItem item) {
            synchronized (mWaitLock) {
                mLastMediaItem = item;
                mWaitLock.notify();
            }
        }

        @Override
        public void onError(@NonNull String id) {
            synchronized (mWaitLock) {
                mLastErrorId = id;
                mWaitLock.notify();
            }
        }
    }

    private class StubSearchCallback extends MediaBrowserCompat.SearchCallback {
        final Object mWaitLock = new Object();
        boolean mOnSearchResult;
        Bundle mSearchExtras;
        List<MediaItem> mSearchResults;

        @Override
        public void onSearchResult(@NonNull String query, Bundle extras,
                @NonNull List<MediaItem> items) {
            synchronized (mWaitLock) {
                mOnSearchResult = true;
                mSearchResults = items;
                mSearchExtras = extras;
                mWaitLock.notify();
            }
        }

        @Override
        public void onError(@NonNull String query, Bundle extras) {
            synchronized (mWaitLock) {
                mOnSearchResult = true;
                mSearchResults = null;
                mSearchExtras = extras;
                mWaitLock.notify();
            }
        }

        public void reset() {
            mOnSearchResult = false;
            mSearchExtras = null;
            mSearchResults = null;
        }
    }

    private class CustomActionCallback extends MediaBrowserCompat.CustomActionCallback {
        final Object mWaitLock = new Object();
        String mAction;
        Bundle mExtras;
        Bundle mData;
        boolean mOnProgressUpdateCalled;
        boolean mOnResultCalled;
        boolean mOnErrorCalled;

        @Override
        public void onProgressUpdate(String action, Bundle extras, Bundle data) {
            synchronized (mWaitLock) {
                mOnProgressUpdateCalled = true;
                mAction = action;
                mExtras = extras;
                mData = data;
                mWaitLock.notify();
            }
        }

        @Override
        public void onResult(String action, Bundle extras, Bundle resultData) {
            synchronized (mWaitLock) {
                mOnResultCalled = true;
                mAction = action;
                mExtras = extras;
                mData = resultData;
                mWaitLock.notify();
            }
        }

        @Override
        public void onError(String action, Bundle extras, Bundle data) {
            synchronized (mWaitLock) {
                mOnErrorCalled = true;
                mAction = action;
                mExtras = extras;
                mData = data;
                mWaitLock.notify();
            }
        }

        public void reset() {
            mOnResultCalled = false;
            mOnProgressUpdateCalled = false;
            mOnErrorCalled = false;
            mAction = null;
            mExtras = null;
            mData = null;
        }
    }

    private class ConnectionCallbackForDelayedMediaSession extends
            MediaBrowserCompat.ConnectionCallback {
        final Object mWaitLock = new Object();
        private int mConnectedCount = 0;

        @Override
        public void onConnected() {
            synchronized (mWaitLock) {
                mConnectedCount++;
                mWaitLock.notify();
            }
        }

        @Override
        public void onConnectionFailed() {
            synchronized (mWaitLock) {
                mWaitLock.notify();
            }
        }

        @Override
        public void onConnectionSuspended() {
            synchronized (mWaitLock) {
                mWaitLock.notify();
            }
        }
    }
}<|MERGE_RESOLUTION|>--- conflicted
+++ resolved
@@ -856,8 +856,6 @@
         }
     }
 
-<<<<<<< HEAD
-=======
     private void assertRatingEquals(RatingCompat expected, RatingCompat observed) {
         if (expected == null || observed == null) {
             assertSame(expected, observed);
@@ -874,7 +872,6 @@
         }
     }
 
->>>>>>> adc7e0c9
     private class StubConnectionCallback extends MediaBrowserCompat.ConnectionCallback {
         final Object mWaitLock = new Object();
         volatile int mConnectedCount;
