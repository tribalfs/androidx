--- conflicted
+++ resolved
@@ -116,12 +116,8 @@
 //   - Don't implement Parcelable for updatable support.
 //   - Also support MediaDescription features. MediaDescription is deprecated instead because
 //     it was insufficient for controller to display media contents. (e.g. duration is missing)
-<<<<<<< HEAD
-@SuppressLint("ObsoleteSdkInt") // TODO: Remove once the minSdkVersion is lowered enough.
-=======
 // TODO: Remove once the minSdkVersion is lowered enough.
 @SuppressLint("ObsoleteSdkInt")
->>>>>>> b8674774
 @VersionedParcelize(isCustom = true)
 public final class MediaMetadata extends CustomVersionedParcelable {
     private static final String TAG = "MediaMetadata";
