/*
 * Copyright 2018 The Android Open Source Project
 *
 * Licensed under the Apache License, Version 2.0 (the "License");
 * you may not use this file except in compliance with the License.
 * You may obtain a copy of the License at
 *
 *      http://www.apache.org/licenses/LICENSE-2.0
 *
 * Unless required by applicable law or agreed to in writing, software
 * distributed under the License is distributed on an "AS IS" BASIS,
 * WITHOUT WARRANTIES OR CONDITIONS OF ANY KIND, either express or implied.
 * See the License for the specific language governing permissions and
 * limitations under the License.
 */

package androidx.media2;

import static androidx.annotation.RestrictTo.Scope.LIBRARY_GROUP_PREFIX;

import android.content.Context;
import android.graphics.SurfaceTexture;
import android.media.DeniedByServerException;
import android.media.MediaDrm;
import android.media.MediaDrmException;
import android.media.MediaFormat;
import android.os.Build;
import android.os.ParcelFileDescriptor;
import android.os.PersistableBundle;
import android.view.Surface;

import androidx.annotation.IntDef;
import androidx.annotation.NonNull;
import androidx.annotation.Nullable;
import androidx.annotation.RequiresApi;
import androidx.annotation.RestrictTo;
import androidx.media.AudioAttributesCompat;
import androidx.media2.exoplayer.ExoPlayerMediaPlayer2Impl;

import java.lang.annotation.Retention;
import java.lang.annotation.RetentionPolicy;
import java.util.List;
import java.util.Map;
import java.util.UUID;
import java.util.concurrent.Executor;

/**
 * MediaPlayer2 class can be used to control playback of audio/video files and streams.
 *
 * <p>Topics covered here are:
 * <ol>
 * <li><a href="#PlayerStates">Player states</a>
 * <li><a href="#Invalid_States">Invalid method calls</a>
 * <li><a href="#Permissions">Permissions</a>
 * <li><a href="#callbacks">Callbacks</a>
 * </ol>
 *
 *
 * <h3 id="PlayerStates">Player states</h3>
 *
 * <p>The playback control of audio/video files is managed as a state machine.</p>
 * <p><div style="text-align:center;"><img src="../../../images/mediaplayer2_state_diagram.png"
 *         alt="MediaPlayer2 State diagram"
 *         border="0" /></div></p>
 * <p>The MediaPlayer2 object has five states:</p>
 * <ol>
 *     <li><p>{@link #PLAYER_STATE_IDLE}: MediaPlayer2 is in the <strong>Idle</strong>
 *         state after you create it using
 *         {@link #create(Context)}, or after calling {@link #reset()}.</p>
 *
 *         <p>While in this state, you should call
 *         {@link #setMediaItem(MediaItem) setMediaItem()}. It is a good
 *         programming practice to register an {@link EventCallback#onCallCompleted onCallCompleted}
 *         <a href="#callback">callback</a> and watch for {@link #CALL_STATUS_BAD_VALUE} and
 *         {@link #CALL_STATUS_ERROR_IO}, which might be caused by <code>setMediaItem</code>.
 *         </p>
 *
 *         <p>Calling {@link #prepare()} transfers a MediaPlayer2 object to
 *         the <strong>Prepared</strong> state. Note
 *         that {@link #prepare()} is asynchronous. When the preparation completes,
 *         If you register a {@link EventCallback#onInfo} <a href="#callback">callback</a>
 *         the player executes the callback
 *         with {@link #MEDIA_INFO_PREPARED} before transitioning to the
 *         <strong>Prepared</strong> state.</p>
 *         </li>
 *
 *     <li>{@link #PLAYER_STATE_PREPARED}: A MediaPlayer object must be in the
 *         <strong>Prepared</strong> state before playback can be started for the first time.
 *         While in this state, you can set player properties
 *         such as audio/sound volume and looping by invoking the corresponding set methods.
 *         Calling {@link #play()} transfers a MediaPlayer2 object to
 *         the <strong>Playing</strong> state.
 *      </li>
 *
 *     <li>{@link #PLAYER_STATE_PLAYING}:
 *         <p>The player plays the media item while in this state.
 *         If you register an {@link EventCallback#onInfo} <a href="#callback">callback</a>
 *         the player regularly executes the callback with
 *         {@link #MEDIA_INFO_BUFFERING_UPDATE}.
 *         This allows applications to keep track of the buffering status
 *         while streaming audio/video.</p>
 *
 *         <p> When the playback reaches the end of stream, the behavior depends on whether or
 *         not you've enabled looping by calling {@link #loopCurrent(boolean)}:</p>
 *         <ul>
 *         <li>If the looping mode was set to <code>false</code> the player will transfer
 *         to the <strong>Paused</strong> state. If you registered an {@link EventCallback#onInfo}
 *         <a href="#callback">callback</a>
 *         the player calls the callback with {@link #MEDIA_INFO_DATA_SOURCE_END} before entering
 *         the <strong>Paused</strong> state.
 *         </li>
 *         <li>If the looping mode was set to <code>true</code>,
 *         the MediaPlayer2 object remains in the <strong>Playing</strong> state and replays its
 *         media item from the beginning.</li>
 *         </ul>
 *         </li>
 *
 *     <li>{@link #PLAYER_STATE_PAUSED}: Audio/video playback pauses while in this state.
 *         Call {@link #play()} to resume playback from the position where it paused.</li>
 *
 *     <li>{@link #PLAYER_STATE_ERROR}: <p>In general, playback might fail due to various
 *          reasons such as unsupported audio/video format, poorly interleaved
 *          audio/video, resolution too high, streaming timeout, and others.
 *          In addition, due to programming errors, a playback
 *          control operation might be performed from an <a href="#invalid_state">invalid state</a>.
 *          In these cases the player transitions to the <strong>Error</strong> state.</p>
 *
 *          <p>If you register an {@link EventCallback#onError}} <a href="#callback">callback</a>
 *          the callback will be performed when entering the state. When programming errors happen,
 *          such as calling {@link #prepare()} and {@link #setMediaItem(MediaItem)} methods
 *          from an <a href="#invalid_state">invalid state</a>, The callback is called with
 *          {@link #CALL_STATUS_INVALID_OPERATION} . The MediaPlayer2 object enters the
 *          <strong>Error</strong> whether or not a callback exists. </p>
 *
 *          <p>To recover from an error and reuse a MediaPlayer2 object that is in the <strong>
 *          Error</strong> state,
 *          call {@link #reset()}. The object will return to the <strong>Idle</strong>
 *          state and all state information will be lost.</p>
 *          </li>
 * </ol>
 *
 * <p>You should follow these best practices when coding an app that uses MediaPlayer2:</p>
 *
 * <ul>
 *
 * <li>Use <a href="#callback">callbacks</a> to respond to state changes and errors.</li>
 *
 * <li>When  a MediaPlayer2 object is no longer being used, call {@link #close()} as soon as
 * possible to release the resources used by the internal player engine associated with the
 * MediaPlayer2. Failure to call {@link #close()} may cause subsequent instances of MediaPlayer2
 * objects to fallback to software implementations or fail altogether. You cannot use MediaPlayer2
 * after you call {@link #close()}. There is no way to bring it back to any other state.</li>
 *
 * <li>The current playback position can be retrieved with a call to {@link #getCurrentPosition()},
 * which is helpful for applications such as a Music player that need to keep track of the playback
 * progress.</li>
 *
 * <li>The playback position can be adjusted with a call to {@link #seekTo}. Although the
 * asynchronous {@link #seekTo} call returns right away, the actual seek operation may take a
 * while to finish, especially for audio/video being streamed. If you register an
 * {@link EventCallback#onCallCompleted} <a href="#callback">callback</a>, the callback is
 * called When the seek operation completes with {@link #CALL_COMPLETED_SEEK_TO}.</li>
 *
 * <li>You can call {@link #seekTo(long, int)} from the <strong>Prepared</strong> and
 * <strong>Paused</strong> states. In these cases, if you are playing a video stream and
 * the requested position is valid  one video frame is displayed.</li>
 *
 * </ul>
 *
 * <h3 id="Invalid_States">Invalid method calls</h3>
 *
 * <p>The only methods you safely call from the <strong>Error</strong> state are {@link #close()},
 * {@link #reset()}, {@link #notifyWhenCommandLabelReached}, {@link #clearPendingCommands()},
 * {@link #setEventCallback}, {@link #clearEventCallback()} and {@link #getState()}.
 * Any other methods might throw an exception, return meaningless data, or invoke a
 * {@link EventCallback#onCallCompleted} with an error code.</p>
 *
 * <p>Most methods can be called from any non-Error state. They will either perform their work or
 * silently have no effect. The following table lists the methods that will invoke a
 * {@link EventCallback#onCallCompleted} with an error code or throw an exception when they are
 * called from the associated invalid states.</p>
 *
 * <table border="0" cellspacing="0" cellpadding="0">
 * <tr><th>Method Name</th>
 * <th>Invalid States</th></tr>
 *
 * <tr><td>setMediaItem</td> <td>{Prepared, Paused, Playing}</td></tr>
 * <tr><td>prepare</td> <td>{Prepared, Paused, Playing}</td></tr>
 * <tr><td>play</td> <td>{Idle}</td></tr>
 * <tr><td>pause</td> <td>{Idle}</td></tr>
 * <tr><td>seekTo</td> <td>{Idle}</td></tr>
 * <tr><td>getCurrentPosition</td> <td>{Idle}</td></tr>
 * <tr><td>getDuration</td> <td>{Idle}</td></tr>
 * <tr><td>getBufferedPosition</td> <td>{Idle}</td></tr>
 * <tr><td>getTrackInfo</td> <td>{Idle}</td></tr>
 * <tr><td>getSelectedTrack</td> <td>{Idle}</td></tr>
 * <tr><td>selectTrack</td> <td>{Idle}</td></tr>
 * <tr><td>deselectTrack</td> <td>{Idle}</td></tr>
 * </table>
 *
 * <h3 id="Permissions">Permissions</h3>
 * <p>This class requires the {@link android.Manifest.permission#INTERNET} permission
 * when used with network-based content.
 *
 * <h3 id="callback">Callbacks</h3>
 * <p>Many errors do not result in a transition to the  <strong>Error</strong> state.
 * It is good programming practice to register callback listeners using
 * {@link #setEventCallback(Executor, EventCallback)} and
 * {@link #setDrmEventCallback(Executor, DrmEventCallback)}).
 * You can receive a callback at any time and from any state.</p>
 *
 * <p>If it's important for your app to respond to state changes (for instance, to update the
 * controls on a transport UI), you should register an {@link EventCallback#onCallCompleted} and
 * detect state change commands by testing the <code>what</code> parameter for a callback from one
 * of the state transition methods: {@link #CALL_COMPLETED_PREPARE}, {@link #CALL_COMPLETED_PLAY},
 * and {@link #CALL_COMPLETED_PAUSE}.
 * Then check the <code>status</code> parameter. The value {@link #CALL_STATUS_NO_ERROR} indicates a
 * successful transition. Any other value will be an error. Call {@link #getState()} to
 * determine the current state.</p>
 *
 * <p>In order for callbacks to work, your app must create
 * MediaPlayer2 objects on a thread that has its own running Looper. This can be done on the main UI
 * thread, which has a Looper.</p>
 *
 * @hide
 */
<<<<<<< HEAD
@RestrictTo(LIBRARY)
=======
@RestrictTo(LIBRARY_GROUP_PREFIX)
>>>>>>> 4fbeaafe
public abstract class MediaPlayer2 {

    /**
     * Debug flag that forces use of {@link ExoPlayerMediaPlayer2Impl} even if the device is running
     * an Android P build.
     */
    private static final boolean DEBUG_USE_EXOPLAYER = false;

    /**
     * Create a MediaPlayer2 object.
     *
     * @param context The context the player is running in
     * @return A MediaPlayer2 object created
     */
    public static final MediaPlayer2 create(@NonNull Context context) {
        if (Build.VERSION.SDK_INT <= 27 || DEBUG_USE_EXOPLAYER) {
            return new ExoPlayerMediaPlayer2Impl(context);
        } else {
            return new MediaPlayer2Impl();
        }
    }

    protected MediaPlayer2() { }

    /**
     * Cancels the asynchronous call previously submitted.
     *
     * @param token the token which is returned from the asynchronous call.
     * @return {@code false} if the task could not be cancelled; {@code true} otherwise.
     */
    public abstract boolean cancel(Object token);

    /**
     * Releases the resources held by this {@code MediaPlayer2} object.
     *
     * It is considered good practice to call this method when you're
     * done using the MediaPlayer2. In particular, whenever an Activity
     * of an application is paused (its onPause() method is called),
     * or stopped (its onStop() method is called), this method should be
     * invoked to release the MediaPlayer2 object, unless the application
     * has a special need to keep the object around. In addition to
     * unnecessary resources (such as memory and instances of codecs)
     * being held, failure to call this method immediately if a
     * MediaPlayer2 object is no longer needed may also lead to
     * continuous battery consumption for mobile devices, and playback
     * failure for other applications if no multiple instances of the
     * same codec are supported on a device. Even if multiple instances
     * of the same codec are supported, some performance degradation
     * may be expected when unnecessary multiple instances are used
     * at the same time.
     */
    // This is a synchronous call.
    public abstract void close();

    /**
     * Starts or resumes playback. If playback had previously been paused,
     * playback will continue from where it was paused. If playback had
     * reached end of stream and been paused, or never started before,
     * playback will start at the beginning. If the source had not been
     * prepared, the player will prepare the source and play.
     *
     * @return a token which can be used to cancel the operation later with {@link #cancel}.
     */
    // This is an asynchronous call.
    public abstract Object play();

    /**
     * Prepares the player for playback, asynchronously.
     *
     * After setting the datasource and the display surface, you need to
     * call prepare().
     *
     * @return a token which can be used to cancel the operation later with {@link #cancel}.
     */
    // This is an asynchronous call.
    public abstract Object prepare();

    /**
     * Pauses playback. Call play() to resume.
     * @return a token which can be used to cancel the operation later with {@link #cancel}.
     */
    // This is an asynchronous call.
    public abstract Object pause();

    /**
     * Tries to play next media item if applicable.
     * @return a token which can be used to cancel the operation later with {@link #cancel}.
     */
    // This is an asynchronous call.
    public abstract Object skipToNext();

    /**
     * Moves the media to specified time position.
     * Same as {@link #seekTo(long, int)} with {@code mode = SEEK_PREVIOUS_SYNC}.
     *
     * @param msec the offset in milliseconds from the start to seek to
     * @return a token which can be used to cancel the operation later with {@link #cancel}.
     */
    // This is an asynchronous call.
    public Object seekTo(long msec) {
        return seekTo(msec, SEEK_PREVIOUS_SYNC /* mode */);
    }

    /**
     * Gets the current playback position.
     *
     * @return the current position in milliseconds
     */
    public abstract long getCurrentPosition();

    /**
     * Gets the duration of the file.
     *
     * @return the duration in milliseconds, if no duration is available
     *         (for example, if streaming live content), -1 is returned.
     */
    public abstract long getDuration();

    /**
     * Gets the current buffered media source position received through progressive downloading.
     * The received buffering percentage indicates how much of the content has been buffered
     * or played. For example a buffering update of 80 percent when half the content
     * has already been played indicates that the next 30 percent of the
     * content to play has been buffered.
     *
     * @return the current buffered media source position in milliseconds
     */
    public abstract long getBufferedPosition();

    /**
     * Gets the current MediaPlayer2 state.
     *
     * @return the current MediaPlayer2 state.
     */
    public abstract @MediaPlayer2State int getState();

    /**
     * Sets the audio attributes for this MediaPlayer2.
     * See {@link AudioAttributesCompat} for how to build and configure an instance of this class.
     * You must call this method before {@link #prepare()} in order
     * for the audio attributes to become effective thereafter.
     * @param attributes a non-null set of audio attributes
     * @return a token which can be used to cancel the operation later with {@link #cancel}.
     */
    // This is an asynchronous call.
    public abstract Object setAudioAttributes(@NonNull AudioAttributesCompat attributes);

    /**
     * Gets the audio attributes for this MediaPlayer2.
     * @return attributes a set of audio attributes
     */
    public abstract @Nullable AudioAttributesCompat getAudioAttributes();

    /**
     * Sets the media item as described by a MediaItem.
     * <p>
     * When the media item is a {@link FileMediaItem}, the {@link ParcelFileDescriptor}
     * in the {@link FileMediaItem} will be closed by the player.
     *
     * @param item the descriptor of media item you want to play
     * @return a token which can be used to cancel the operation later with {@link #cancel}.
     */
    // This is an asynchronous call.
    public abstract Object setMediaItem(@NonNull MediaItem item);

    /**
     * Sets a single media item as described by a MediaItem which will be played
     * after current media item is finished.
     * <p>
     * When the media item is a {@link FileMediaItem}, the {@link ParcelFileDescriptor}
     * in the {@link FileMediaItem} will be closed by the player.
     *
     * @param item the descriptor of media item you want to play after current one
     * @return a token which can be used to cancel the operation later with {@link #cancel}.
     */
    // This is an asynchronous call.
    public abstract Object setNextMediaItem(@NonNull MediaItem item);

    /**
     * Sets a list of media items to be played sequentially after current media item is done.
     * <p>
     * If a media item in the list is a {@link FileMediaItem}, the {@link ParcelFileDescriptor}
     * in the {@link FileMediaItem} will be closed by the player.
     *
     * @param items the list of media items you want to play after current one
     * @return a token which can be used to cancel the operation later with {@link #cancel}.
     */
    // This is an asynchronous call.
    public abstract Object setNextMediaItems(@NonNull List<MediaItem> items);

    /**
     * Gets the current media item as described by a MediaItem.
     *
     * @return the current MediaItem
     */
    public abstract @Nullable MediaItem getCurrentMediaItem();

    /**
     * Configures the player to loop on the current media item.
     * @param loop true if the current media item is meant to loop.
     * @return a token which can be used to cancel the operation later with {@link #cancel}.
     */
    // This is an asynchronous call.
    public abstract Object loopCurrent(boolean loop);

    /**
     * Sets the volume of the audio of the media to play, expressed as a linear multiplier
     * on the audio samples.
     * Note that this volume is specific to the player, and is separate from stream volume
     * used across the platform.<br>
     * A value of 0.0f indicates muting, a value of 1.0f is the nominal unattenuated and unamplified
     * gain. See {@link #getMaxPlayerVolume()} for the volume range supported by this player.
     * @param volume a value between 0.0f and {@link #getMaxPlayerVolume()}.
     * @return a token which can be used to cancel the operation later with {@link #cancel}.
     */
    // This is an asynchronous call.
    public abstract Object setPlayerVolume(float volume);

    /**
     * Returns the current volume of this player to this player.
     * Note that it does not take into account the associated stream volume.
     * @return the player volume.
     */
    public abstract float getPlayerVolume();

    /**
     * @return the maximum volume that can be used in {@link #setPlayerVolume(float)}.
     */
    public float getMaxPlayerVolume() {
        return 1.0f;
    }

    /**
     * Insert a task in the command queue to help the client to identify whether a batch
     * of commands has been finished. When this command is processed, a notification
     * {@link EventCallback#onCommandLabelReached} will be fired with the
     * given {@code label}.
     *
     * @see EventCallback#onCommandLabelReached
     *
     * @param label An application specific Object used to help to identify the completeness
     * of a batch of commands.
     * @return a token which can be used to cancel the operation later with {@link #cancel}.
     */
    // This is an asynchronous call.
    public abstract Object notifyWhenCommandLabelReached(@NonNull Object label);

    /**
     * Sets the {@link Surface} to be used as the sink for the video portion of
     * the media.  Setting a
     * Surface will un-set any Surface or SurfaceHolder that was previously set.
     * A null surface will result in only the audio track being played.
     *
     * If the Surface sends frames to a {@link SurfaceTexture}, the timestamps
     * returned from {@link SurfaceTexture#getTimestamp()} will have an
     * unspecified zero point.  These timestamps cannot be directly compared
     * between different media sources, different instances of the same media
     * source, or multiple runs of the same program.  The timestamp is normally
     * monotonically increasing and is unaffected by time-of-day adjustments,
     * but it is reset when the position is set.
     *
     * @param surface The {@link Surface} to be used for the video portion of
     * the media.
     * @throws IllegalStateException if the internal player engine has not been
     * initialized or has been released.
     * @return a token which can be used to cancel the operation later with {@link #cancel}.
     */
    // This is an asynchronous call.
    public abstract Object setSurface(@Nullable Surface surface);

    /* Do not change these video scaling mode values below without updating
     * their counterparts in system/window.h! Please do not forget to update
     * {@link #isVideoScalingModeSupported} when new video scaling modes
     * are added.
     */
    /**
     * Specifies a video scaling mode. The content is stretched to the
     * surface rendering area. When the surface has the same aspect ratio
     * as the content, the aspect ratio of the content is maintained;
     * otherwise, the aspect ratio of the content is not maintained when video
     * is being rendered.
     * There is no content cropping with this video scaling mode.
     */
    public static final int VIDEO_SCALING_MODE_SCALE_TO_FIT = 1;

    /**
     * Discards all pending commands.
     */
    // This is a synchronous call.
    public abstract void clearPendingCommands();

    /**
     * Returns the width of the video.
     *
     * @return the width of the video, or 0 if there is no video,
     * no display surface was set, or the width has not been determined
     * yet. The {@link EventCallback} can be registered via
     * {@link #setEventCallback(Executor, EventCallback)} to provide a
     * notification {@link EventCallback#onVideoSizeChanged} when the width
     * is available.
     */
    public abstract int getVideoWidth();

    /**
     * Returns the height of the video.
     *
     * @return the height of the video, or 0 if there is no video,
     * no display surface was set, or the height has not been determined
     * yet. The {@link EventCallback} can be registered via
     * {@link #setEventCallback(Executor, EventCallback)} to provide a
     * notification {@link EventCallback#onVideoSizeChanged} when the height is
     * available.
     */
    public abstract int getVideoHeight();

    /**
     * Return Metrics data about the current player.
     *
     * @return a {@link PersistableBundle} containing the set of attributes and values
     * available for the media being handled by this instance of MediaPlayer2
     * The attributes are descibed in {@link MetricsConstants}.
     *
     *  Additional vendor-specific fields may also be present in
     *  the return value.
     */
    @RequiresApi(21)
    public abstract PersistableBundle getMetrics();

    /**
     * Sets playback rate using {@link PlaybackParams}. The player sets its internal
     * PlaybackParams to the given input. This does not change the player state. For example,
     * if this is called with the speed of 2.0f in {@link #PLAYER_STATE_PAUSED}, the player will
     * just update internal property and stay paused. Once the client calls {@link #play()}
     * afterwards, the player will start playback with the given speed. Calling this with zero
     * speed is not allowed.
     *
     * @param params the playback params.
     * @return a token which can be used to cancel the operation later with {@link #cancel}.
     */
    // This is an asynchronous call.
    public abstract Object setPlaybackParams(@NonNull PlaybackParams params);

    /**
     * Gets the playback params, containing the current playback rate.
     *
     * @return the playback params.
     */
    @NonNull
    public abstract PlaybackParams getPlaybackParams();

    /**
     * Seek modes used in method seekTo(long, int) to move media position
     * to a specified location.
     *
     * Do not change these mode values without updating their counterparts
     * in include/media/IMediaSource.h!
     */
    /**
     * This mode is used with {@link #seekTo(long, int)} to move media position to
     * a sync (or key) frame associated with a media item that is located
     * right before or at the given time.
     *
     * @see #seekTo(long, int)
     */
    public static final int SEEK_PREVIOUS_SYNC    = 0x00;
    /**
     * This mode is used with {@link #seekTo(long, int)} to move media position to
     * a sync (or key) frame associated with a media item that is located
     * right after or at the given time.
     *
     * @see #seekTo(long, int)
     */
    public static final int SEEK_NEXT_SYNC        = 0x01;
    /**
     * This mode is used with {@link #seekTo(long, int)} to move media position to
     * a sync (or key) frame associated with a media item that is located
     * closest to (in time) or at the given time.
     *
     * @see #seekTo(long, int)
     */
    public static final int SEEK_CLOSEST_SYNC     = 0x02;
    /**
     * This mode is used with {@link #seekTo(long, int)} to move media position to
     * a frame (not necessarily a key frame) associated with a media item that
     * is located closest to or at the given time.
     *
     * @see #seekTo(long, int)
     */
    public static final int SEEK_CLOSEST          = 0x03;

    /** @hide */
    @IntDef(flag = false, /*prefix = "SEEK",*/ value = {
            SEEK_PREVIOUS_SYNC,
            SEEK_NEXT_SYNC,
            SEEK_CLOSEST_SYNC,
            SEEK_CLOSEST,
    })
    @Retention(RetentionPolicy.SOURCE)
    public @interface SeekMode {}

    /**
     * Moves the media to specified time position by considering the given mode.
     * <p>
     * When seekTo is finished, the user will be notified via
     * {@link EventCallback#onInfo} with {@link #CALL_COMPLETED_SEEK_TO}.
     * There is at most one active seekTo processed at any time. If there is a to-be-completed
     * seekTo, new seekTo requests will be queued in such a way that only the last request
     * is kept. When current seekTo is completed, the queued request will be processed if
     * that request is different from just-finished seekTo operation, i.e., the requested
     * position or mode is different.
     *
     * @param msec the offset in milliseconds from the start to seek to.
     * When seeking to the given time position, there is no guarantee that the media item
     * has a frame located at the position. When this happens, a frame nearby will be rendered.
     * If msec is negative, time position zero will be used.
     * If msec is larger than duration, duration will be used.
     * @param mode the mode indicating where exactly to seek to.
     * @return a token which can be used to cancel the operation later with {@link #cancel}.
     */
    // This is an asynchronous call.
    public abstract Object seekTo(long msec, @SeekMode int mode);

    /**
     * Gets current playback position as a {@link MediaTimestamp}.
     * <p>
     * The MediaTimestamp represents how the media time correlates to the system time in
     * a linear fashion using an anchor and a clock rate. During regular playback, the media
     * time moves fairly constantly (though the anchor frame may be rebased to a current
     * system time, the linear correlation stays steady). Therefore, this method does not
     * need to be called often.
     * <p>
     * To help users get current playback position, this method always anchors the timestamp
     * to the current {@link System#nanoTime system time}, so
     * {@link MediaTimestamp#getAnchorMediaTimeUs} can be used as current playback position.
     *
     * @return a MediaTimestamp object if a timestamp is available, or {@code null} if no timestamp
     *         is available, e.g. because the media player has not been initialized.
     *
     * @see MediaTimestamp
     */
    @Nullable
    public abstract MediaTimestamp getTimestamp();

    /**
     * Resets the MediaPlayer2 to its uninitialized state. After calling
     * this method, you will have to initialize it again by setting the
     * media item and calling prepare().
     */
    // This is a synchronous call.
    public abstract void reset();

    /**
     * Sets the audio session ID.
     *
     * @param sessionId the audio session ID.
     * The audio session ID is a system wide unique identifier for the audio stream played by
     * this MediaPlayer2 instance.
     * The primary use of the audio session ID  is to associate audio effects to a particular
     * instance of MediaPlayer2: if an audio session ID is provided when creating an audio effect,
     * this effect will be applied only to the audio content of media players within the same
     * audio session and not to the output mix.
     * When created, a MediaPlayer2 instance automatically generates its own audio session ID.
     * However, it is possible to force this player to be part of an already existing audio session
     * by calling this method.
     * This method must be called before one of the overloaded <code> setMediaItem </code> methods.
     * @return a token which can be used to cancel the operation later with {@link #cancel}.
     */
    // This is an asynchronous call.
    public abstract Object setAudioSessionId(int sessionId);

    /**
     * Returns the audio session ID.
     *
     * @return the audio session ID. {@see #setAudioSessionId(int)}
     * Note that the audio session ID is 0 only if a problem occured when the MediaPlayer2 was
     * contructed.
     */
    public abstract int getAudioSessionId();

    /**
     * Attaches an auxiliary effect to the player. A typical auxiliary effect is a reverberation
     * effect which can be applied on any sound source that directs a certain amount of its
     * energy to this effect. This amount is defined by setAuxEffectSendLevel().
     * See {@link #setAuxEffectSendLevel(float)}.
     * <p>After creating an auxiliary effect (e.g.
     * {@link android.media.audiofx.EnvironmentalReverb}), retrieve its ID with
     * {@link android.media.audiofx.AudioEffect#getId()} and use it when calling this method
     * to attach the player to the effect.
     * <p>To detach the effect from the player, call this method with a null effect id.
     * <p>This method must be called after one of the overloaded <code> setMediaItem </code>
     * methods.
     * @param effectId system wide unique id of the effect to attach
     * @return a token which can be used to cancel the operation later with {@link #cancel}.
     */
    // This is an asynchronous call.
    public abstract Object attachAuxEffect(int effectId);


    /**
     * Sets the send level of the player to the attached auxiliary effect.
     * See {@link #attachAuxEffect(int)}. The level value range is 0 to 1.0.
     * <p>By default the send level is 0, so even if an effect is attached to the player
     * this method must be called for the effect to be applied.
     * <p>Note that the passed level value is a raw scalar. UI controls should be scaled
     * logarithmically: the gain applied by audio framework ranges from -72dB to 0dB,
     * so an appropriate conversion from linear UI input x to level is:
     * x == 0 -> level = 0
     * 0 < x <= R -> level = 10^(72*(x-R)/20/R)
     * @param level send level scalar
     * @return a token which can be used to cancel the operation later with {@link #cancel}.
     */
    // This is an asynchronous call.
    public abstract Object setAuxEffectSendLevel(float level);

    /**
     * Class for MediaPlayer2 to return each audio/video/subtitle track's metadata.
     *
     * @see MediaPlayer2#getTrackInfo
     */
    public abstract static class TrackInfo {
        /**
         * Gets the track type.
         * @return TrackType which indicates if the track is video, audio, timed text.
         */
        public abstract int getTrackType();

        /**
         * Gets the language code of the track.
         * @return a language code in either way of ISO-639-1 or ISO-639-2.
         * When the language is unknown or could not be determined,
         * ISO-639-2 language code, "und", is returned.
         */
        public abstract String getLanguage();

        /**
         * Gets the {@link MediaFormat} of the track.  If the format is
         * unknown or could not be determined, null is returned.
         */
        public abstract MediaFormat getFormat();

        public static final int MEDIA_TRACK_TYPE_UNKNOWN = 0;
        public static final int MEDIA_TRACK_TYPE_VIDEO = 1;
        public static final int MEDIA_TRACK_TYPE_AUDIO = 2;

        public static final int MEDIA_TRACK_TYPE_TIMEDTEXT = 3;

        public static final int MEDIA_TRACK_TYPE_SUBTITLE = 4;
        public static final int MEDIA_TRACK_TYPE_METADATA = 5;

        @Override
        public abstract String toString();
    };

    /**
     * Returns a List of track information.
     *
     * @return List of track info. The total number of tracks is the array length.
     * Must be called again if an external timed text source has been added after
     * addTimedTextSource method is called.
     */
    public abstract List<TrackInfo> getTrackInfo();

    /**
     * Returns the index of the audio, video, or subtitle track currently selected for playback,
     * The return value is an index into the array returned by {@link #getTrackInfo()}, and can
     * be used in calls to {@link #selectTrack(int)} or {@link #deselectTrack(int)}.
     *
     * @param trackType should be one of {@link TrackInfo#MEDIA_TRACK_TYPE_VIDEO},
     * {@link TrackInfo#MEDIA_TRACK_TYPE_AUDIO}, or
     * {@link TrackInfo#MEDIA_TRACK_TYPE_SUBTITLE}
     * @return index of the audio, video, or subtitle track currently selected for playback;
     * a negative integer is returned when there is no selected track for {@code trackType} or
     * when {@code trackType} is not one of audio, video, or subtitle.
     * @throws IllegalStateException if called after {@link #close()}
     *
     * @see #getTrackInfo()
     * @see #selectTrack(int)
     * @see #deselectTrack(int)
     */
    public abstract int getSelectedTrack(int trackType);

    /**
     * Selects a track.
     * <p>
     * If a MediaPlayer2 is in invalid state, {@link #CALL_STATUS_INVALID_OPERATION} will be
     * reported with {@link EventCallback#onCallCompleted}.
     * If a MediaPlayer2 is in <em>Playing</em> state, the selected track is presented immediately.
     * If a MediaPlayer2 is not in Started state, it just marks the track to be played.
     * </p>
     * <p>
     * In any valid state, if it is called multiple times on the same type of track (ie. Video,
     * Audio, Timed Text), the most recent one will be chosen.
     * </p>
     * <p>
     * The first audio and video tracks are selected by default if available, even though
     * this method is not called. However, no timed text track will be selected until
     * this function is called.
     * </p>
     * <p>
     * Currently, only timed text tracks or audio tracks can be selected via this method.
     * </p>
     * @param index the index of the track to be selected. The valid range of the index
     * is 0..total number of track - 1. The total number of tracks as well as the type of
     * each individual track can be found by calling {@link #getTrackInfo()} method.
     *
     * @see MediaPlayer2#getTrackInfo
     * @return a token which can be used to cancel the operation later with {@link #cancel}.
     */
    // This is an asynchronous call.
    public abstract Object selectTrack(int index);

    /**
     * Deselects a track.
     * <p>
     * Currently, the track must be a timed text track and no audio or video tracks can be
     * deselected. If the timed text track identified by index has not been
     * selected before, it throws an exception.
     * </p>
     * @param index the index of the track to be deselected. The valid range of the index
     * is 0..total number of tracks - 1. The total number of tracks as well as the type of
     * each individual track can be found by calling {@link #getTrackInfo()} method.
     *
     * @see MediaPlayer2#getTrackInfo
     * @return a token which can be used to cancel the operation later with {@link #cancel}.
     */
    // This is an asynchronous call.
    public abstract Object deselectTrack(int index);

    /**
     * Interface definition for callbacks to be invoked when the player has the corresponding
     * events.
     */
    public abstract static class EventCallback {
        /**
         * Called to indicate the video size
         *
         * The video size (width and height) could be 0 if there was no video,
         * no display surface was set, or the value was not determined yet.
         *
         * @param mp the MediaPlayer2 associated with this callback
         * @param item the MediaItem of this media item
         * @param width the width of the video
         * @param height the height of the video
         */
        public void onVideoSizeChanged(
                MediaPlayer2 mp, MediaItem item, int width, int height) { }

        /**
         * Called to indicate available timed metadata
         * <p>
         * This method will be called as timed metadata is extracted from the media,
         * in the same order as it occurs in the media. The timing of this event is
         * not controlled by the associated timestamp.
         * <p>
         * Currently only HTTP live streaming data URI's embedded with timed ID3 tags generates
         * {@link TimedMetaData}.
         *
         * @see MediaPlayer2#selectTrack(int)
         * @see TimedMetaData
         *
         * @param mp the MediaPlayer2 associated with this callback
         * @param item the MediaItem of this media item
         * @param data the timed metadata sample associated with this event
         */
        public void onTimedMetaDataAvailable(
                MediaPlayer2 mp, MediaItem item, TimedMetaData data) { }

        /**
         * Called to indicate an error.
         *
         * @param mp the MediaPlayer2 the error pertains to
         * @param item the MediaItem of this media item
         * @param what the type of error that has occurred.
         * @param extra an extra code, specific to the error. Typically
         * implementation dependent.
         */
        public void onError(
                MediaPlayer2 mp, MediaItem item, @MediaError int what, int extra) { }

        /**
         * Called to indicate an info or a warning.
         *
         * @param mp the MediaPlayer2 the info pertains to.
         * @param item the MediaItem of this media item
         * @param what the type of info or warning.
         * @param extra an extra code, specific to the info. Typically
         * implementation dependent.
         */
        public void onInfo(MediaPlayer2 mp, MediaItem item, @MediaInfo int what, int extra) { }

        /**
         * Called to acknowledge an API call.
         *
         * @param mp the MediaPlayer2 the call was made on.
         * @param item the MediaItem of this media item
         * @param what the enum for the API call.
         * @param status the returned status code for the call.
         */
        public void onCallCompleted(
                MediaPlayer2 mp, MediaItem item, @CallCompleted int what,
                @CallStatus int status) { }

        /**
         * Called when a discontinuity in the normal progression of the media time is detected.
         * The "normal progression" of media time is defined as the expected increase of the
         * playback position when playing media, relative to the playback speed (for instance every
         * second, media time increases by two seconds when playing at 2x).<br>
         * Discontinuities are encountered in the following cases:
         * <ul>
         * <li>when the player is starved for data and cannot play anymore</li>
         * <li>when the player encounters a playback error</li>
         * <li>when the a seek operation starts, and when it's completed</li>
         * <li>when the playback speed changes</li>
         * <li>when the playback state changes</li>
         * <li>when the player is reset</li>
         * </ul>
         *
         * @param mp the MediaPlayer2 the media time pertains to.
         * @param item the MediaItem of this media item
         * @param timestamp the timestamp that correlates media time, system time and clock rate,
         *     or {@link MediaTimestamp#TIMESTAMP_UNKNOWN} in an error case.
         */
        public void onMediaTimeDiscontinuity(
                MediaPlayer2 mp, MediaItem item, MediaTimestamp timestamp) { }

        /**
         * Called to indicate {@link #notifyWhenCommandLabelReached(Object)} has been processed.
         *
         * @param mp the MediaPlayer2 {@link #notifyWhenCommandLabelReached(Object)} was called on.
         * @param label the application specific Object given by
         *        {@link #notifyWhenCommandLabelReached(Object)}.
         */
        public void onCommandLabelReached(MediaPlayer2 mp, @NonNull Object label) { }

        /**
         * Called when when a player subtitle track has new subtitle data available.
         * @param mp the player that reports the new subtitle data
         * @param item the MediaItem of this media item
         * @param data the subtitle data
         */
        public void onSubtitleData(
                MediaPlayer2 mp, MediaItem item, @NonNull SubtitleData data) { }
    }

    /**
     * Sets the callback to be invoked when the media source is ready for playback.
     *
     * @param eventCallback the callback that will be run
     * @param executor the executor through which the callback should be invoked
     */
    // This is a synchronous call.
    public abstract void setEventCallback(
            @NonNull Executor executor, @NonNull EventCallback eventCallback);

    /**
     * Clears the {@link EventCallback}.
     */
    // This is a synchronous call.
    public abstract void clearEventCallback();

    /**
     * MediaPlayer2 has not been prepared or just has been reset.
     * In this state, MediaPlayer2 doesn't fetch data.
     */
    public static final int PLAYER_STATE_IDLE = 1001;

    /**
     * MediaPlayer2 has been just prepared.
     * In this state, MediaPlayer2 just fetches data from media source,
     * but doesn't actively render data.
     */
    public static final int PLAYER_STATE_PREPARED = 1002;

    /**
     * MediaPlayer2 is paused.
     * In this state, MediaPlayer2 doesn't actively render data.
     */
    public static final int PLAYER_STATE_PAUSED = 1003;

    /**
     * MediaPlayer2 is actively playing back data.
     */
    public static final int PLAYER_STATE_PLAYING = 1004;

    /**
     * MediaPlayer2 has hit some fatal error and cannot continue playback.
     */
    public static final int PLAYER_STATE_ERROR = 1005;

    /** @hide */
    @IntDef(flag = false, value = {
            PLAYER_STATE_IDLE,
            PLAYER_STATE_PREPARED,
            PLAYER_STATE_PAUSED,
            PLAYER_STATE_PLAYING,
            PLAYER_STATE_ERROR})
    @Retention(RetentionPolicy.SOURCE)
    public @interface MediaPlayer2State {}

    /**
     * Unspecified media player error.
     * @see EventCallback#onError
     */
    public static final int MEDIA_ERROR_UNKNOWN = 1;

    /**
     * File or network related operation errors.
     * @see EventCallback#onError
     */
    public static final int MEDIA_ERROR_IO = -1004;

    /**
     * Bitstream is not conforming to the related coding standard or file spec.
     * @see EventCallback#onError
     */
    public static final int MEDIA_ERROR_MALFORMED = -1007;
    /**
     * Bitstream is conforming to the related coding standard or file spec, but
     * the media framework does not support the feature.
     * @see EventCallback#onError
     */
    public static final int MEDIA_ERROR_UNSUPPORTED = -1010;
    /**
     * Some operation takes too long to complete, usually more than 3-5 seconds.
     * @see EventCallback#onError
     */
    public static final int MEDIA_ERROR_TIMED_OUT = -110;

    /**
     * Unspecified low-level system error. This value originated from UNKNOWN_ERROR in
     * system/core/include/utils/Errors.h
     * @see EventCallback#onError
     */
    public static final int MEDIA_ERROR_SYSTEM = -2147483648;

    /**
     * @hide
     */
    @IntDef(flag = false, /*prefix = "MEDIA_ERROR",*/ value = {
            MEDIA_ERROR_UNKNOWN,
            MEDIA_ERROR_IO,
            MEDIA_ERROR_MALFORMED,
            MEDIA_ERROR_UNSUPPORTED,
            MEDIA_ERROR_TIMED_OUT,
            MEDIA_ERROR_SYSTEM
    })
    @Retention(RetentionPolicy.SOURCE)
    public @interface MediaError {}

    /**
     * Unspecified media player info.
     * @see EventCallback#onInfo
     */
    public static final int MEDIA_INFO_UNKNOWN = 1;

    /**
     * The player just started the playback of this media item.
     * @see EventCallback#onInfo
     */
    public static final int MEDIA_INFO_DATA_SOURCE_START = 2;

    /**
     * The player just pushed the very first video frame for rendering.
     * @see EventCallback#onInfo
     */
    public static final int MEDIA_INFO_VIDEO_RENDERING_START = 3;

    /**
     * The player just rendered the very first audio sample.
     * @see EventCallback#onInfo
     */
    public static final int MEDIA_INFO_AUDIO_RENDERING_START = 4;

    /**
     * The player just completed the playback of this media item.
     * @see EventCallback#onInfo
     */
    public static final int MEDIA_INFO_DATA_SOURCE_END = 5;

    /**
     * The player just completed the playback of all the media items set by {@link #setMediaItem},
     * {@link #setNextMediaItem} and {@link #setNextMediaItems}.
     * @see EventCallback#onInfo
     */
    public static final int MEDIA_INFO_DATA_SOURCE_LIST_END = 6;

    /**
     * The player just completed an iteration of playback loop. This event is sent only when
     * looping is enabled by {@link #loopCurrent}.
     * @see EventCallback#onInfo
     */
    public static final int MEDIA_INFO_DATA_SOURCE_REPEAT = 7;

    /**
     * The player just prepared a media item.
     * @see EventCallback#onInfo
     */
    public static final int MEDIA_INFO_PREPARED = 100;

    /**
     * The video is too complex for the decoder: it can't decode frames fast
     * enough. Possibly only the audio plays fine at this stage.
     * @see EventCallback#onInfo
     */
    public static final int MEDIA_INFO_VIDEO_TRACK_LAGGING = 700;

    /**
     * MediaPlayer2 is temporarily pausing playback internally in order to
     * buffer more data.
     * @see EventCallback#onInfo
     */
    public static final int MEDIA_INFO_BUFFERING_START = 701;

    /**
     * MediaPlayer2 is resuming playback after filling buffers.
     * @see EventCallback#onInfo
     */
    public static final int MEDIA_INFO_BUFFERING_END = 702;

    /**
     * Estimated network bandwidth information (kbps) is available; currently this event fires
     * simultaneously as {@link #MEDIA_INFO_BUFFERING_START} and {@link #MEDIA_INFO_BUFFERING_END}
     * when playing network files.
     * @see EventCallback#onInfo
     */
    public static final int MEDIA_INFO_NETWORK_BANDWIDTH = 703;

    /**
     * Update status in buffering a media source received through progressive downloading.
     * The received buffering percentage indicates how much of the content has been buffered
     * or played. For example a buffering update of 80 percent when half the content
     * has already been played indicates that the next 30 percent of the
     * content to play has been buffered.
     *
     * The {@code extra} parameter in {@link EventCallback#onInfo} is the
     * percentage (0-100) of the content that has been buffered or played thus far.
     * @see EventCallback#onInfo
     */
    public static final int MEDIA_INFO_BUFFERING_UPDATE = 704;

    /**
     * Bad interleaving means that a media has been improperly interleaved or
     * not interleaved at all, e.g has all the video samples first then all the
     * audio ones. Video is playing but a lot of disk seeks may be happening.
     * @see EventCallback#onInfo
     */
    public static final int MEDIA_INFO_BAD_INTERLEAVING = 800;

    /**
     * The media cannot be seeked (e.g live stream)
     * @see EventCallback#onInfo
     */
    public static final int MEDIA_INFO_NOT_SEEKABLE = 801;

    /**
     * A new set of metadata is available.
     * @see EventCallback#onInfo
     */
    public static final int MEDIA_INFO_METADATA_UPDATE = 802;

    /**
     * A new set of external-only metadata is available.  Used by
     * JAVA framework to avoid triggering track scanning.
     */
    public static final int MEDIA_INFO_EXTERNAL_METADATA_UPDATE = 803;

    /**
     * Informs that audio is not playing. Note that playback of the video
     * is not interrupted.
     * @see EventCallback#onInfo
     */
    public static final int MEDIA_INFO_AUDIO_NOT_PLAYING = 804;

    /**
     * Informs that video is not playing. Note that playback of the audio
     * is not interrupted.
     * @see EventCallback#onInfo
     */
    public static final int MEDIA_INFO_VIDEO_NOT_PLAYING = 805;

    /**
     * Failed to handle timed text track properly.
     * @see EventCallback#onInfo
     */
    public static final int MEDIA_INFO_TIMED_TEXT_ERROR = 900;

    /**
     * Subtitle track was not supported by the media framework.
     * @see EventCallback#onInfo
     */
    public static final int MEDIA_INFO_UNSUPPORTED_SUBTITLE = 901;

    /**
     * Reading the subtitle track takes too long.
     * @see EventCallback#onInfo
     */
    public static final int MEDIA_INFO_SUBTITLE_TIMED_OUT = 902;

    /**
     * @hide
     */
    @IntDef(flag = false, /*prefix = "MEDIA_INFO",*/ value = {
            MEDIA_INFO_UNKNOWN,
            MEDIA_INFO_DATA_SOURCE_START,
            MEDIA_INFO_VIDEO_RENDERING_START,
            MEDIA_INFO_AUDIO_RENDERING_START,
            MEDIA_INFO_DATA_SOURCE_END,
            MEDIA_INFO_DATA_SOURCE_LIST_END,
            MEDIA_INFO_DATA_SOURCE_REPEAT,
            MEDIA_INFO_PREPARED,
            MEDIA_INFO_VIDEO_TRACK_LAGGING,
            MEDIA_INFO_BUFFERING_START,
            MEDIA_INFO_BUFFERING_END,
            MEDIA_INFO_NETWORK_BANDWIDTH,
            MEDIA_INFO_BUFFERING_UPDATE,
            MEDIA_INFO_BAD_INTERLEAVING,
            MEDIA_INFO_NOT_SEEKABLE,
            MEDIA_INFO_METADATA_UPDATE,
            MEDIA_INFO_EXTERNAL_METADATA_UPDATE,
            MEDIA_INFO_AUDIO_NOT_PLAYING,
            MEDIA_INFO_VIDEO_NOT_PLAYING,
            MEDIA_INFO_TIMED_TEXT_ERROR,
            MEDIA_INFO_UNSUPPORTED_SUBTITLE,
            MEDIA_INFO_SUBTITLE_TIMED_OUT
    })
    @Retention(RetentionPolicy.SOURCE)
    public @interface MediaInfo {}

    //--------------------------------------------------------------------------
    /**
     * The player just completed a call {@link #attachAuxEffect}.
     * @see EventCallback#onCallCompleted
     */
    public static final int CALL_COMPLETED_ATTACH_AUX_EFFECT = 1;

    /**
     * The player just completed a call {@link #deselectTrack}.
     * @see EventCallback#onCallCompleted
     */
    public static final int CALL_COMPLETED_DESELECT_TRACK = 2;

    /**
     * The player just completed a call {@link #loopCurrent}.
     * @see EventCallback#onCallCompleted
     */
    public static final int CALL_COMPLETED_LOOP_CURRENT = 3;

    /**
     * The player just completed a call {@link #pause}.
     * @see EventCallback#onCallCompleted
     */
    public static final int CALL_COMPLETED_PAUSE = 4;

    /**
     * The player just completed a call {@link #play}.
     * @see EventCallback#onCallCompleted
     */
    public static final int CALL_COMPLETED_PLAY = 5;

    /**
     * The player just completed a call {@link #prepare}.
     * @see EventCallback#onCallCompleted
     */
    public static final int CALL_COMPLETED_PREPARE = 6;

    /**
     * The player just completed a call {@link #seekTo}.
     * @see EventCallback#onCallCompleted
     */
    public static final int CALL_COMPLETED_SEEK_TO = 14;

    /**
     * The player just completed a call {@link #selectTrack}.
     * @see EventCallback#onCallCompleted
     */
    public static final int CALL_COMPLETED_SELECT_TRACK = 15;

    /**
     * The player just completed a call {@link #setAudioAttributes}.
     * @see EventCallback#onCallCompleted
     */
    public static final int CALL_COMPLETED_SET_AUDIO_ATTRIBUTES = 16;

    /**
     * The player just completed a call {@link #setAudioSessionId}.
     * @see EventCallback#onCallCompleted
     */
    public static final int CALL_COMPLETED_SET_AUDIO_SESSION_ID = 17;

    /**
     * The player just completed a call {@link #setAuxEffectSendLevel}.
     * @see EventCallback#onCallCompleted
     */
    public static final int CALL_COMPLETED_SET_AUX_EFFECT_SEND_LEVEL = 18;

    /**
     * The player just completed a call {@link #setMediaItem}.
     * @see EventCallback#onCallCompleted
     */
    public static final int CALL_COMPLETED_SET_DATA_SOURCE = 19;

    /**
     * The player just completed a call {@link #setNextMediaItem}.
     * @see EventCallback#onCallCompleted
     */
    public static final int CALL_COMPLETED_SET_NEXT_DATA_SOURCE = 22;

    /**
     * The player just completed a call {@link #setNextMediaItems}.
     * @see EventCallback#onCallCompleted
     */
    public static final int CALL_COMPLETED_SET_NEXT_DATA_SOURCES = 23;

    /**
     * The player just completed a call {@link #setPlaybackParams}.
     * @see EventCallback#onCallCompleted
     */
    public static final int CALL_COMPLETED_SET_PLAYBACK_PARAMS = 24;

    /**
     * The player just completed a call {@link #setPlayerVolume}.
     * @see EventCallback#onCallCompleted
     */
    public static final int CALL_COMPLETED_SET_PLAYER_VOLUME = 26;

    /**
     * The player just completed a call {@link #setSurface}.
     * @see EventCallback#onCallCompleted
     */
    public static final int CALL_COMPLETED_SET_SURFACE = 27;

    /**
     * The player just completed a call {@link #skipToNext}.
     * @see EventCallback#onCallCompleted
     */
    public static final int CALL_COMPLETED_SKIP_TO_NEXT = 29;

    /**
     * The start of the methods which have separate call complete callback.
     */
    public static final int SEPARATE_CALL_COMPLETE_CALLBACK_START = 1000;

    /**
     * The player just completed a call {@code notifyWhenCommandLabelReached}.
     * @see EventCallback#onCommandLabelReached
     */
    public static final int CALL_COMPLETED_NOTIFY_WHEN_COMMAND_LABEL_REACHED =
            SEPARATE_CALL_COMPLETE_CALLBACK_START;

    /**
     * The player just completed a call {@link #prepareDrm}.
     * @see EventCallback#onCommandLabelReached
     */
    public static final int CALL_COMPLETED_PREPARE_DRM =
            SEPARATE_CALL_COMPLETE_CALLBACK_START + 1;

    /**
     * @hide
     */
    @IntDef(flag = false, /*prefix = "CALL_COMPLETED",*/ value = {
            CALL_COMPLETED_ATTACH_AUX_EFFECT,
            CALL_COMPLETED_DESELECT_TRACK,
            CALL_COMPLETED_LOOP_CURRENT,
            CALL_COMPLETED_PAUSE,
            CALL_COMPLETED_PLAY,
            CALL_COMPLETED_PREPARE,
            CALL_COMPLETED_SEEK_TO,
            CALL_COMPLETED_SELECT_TRACK,
            CALL_COMPLETED_SET_AUDIO_ATTRIBUTES,
            CALL_COMPLETED_SET_AUDIO_SESSION_ID,
            CALL_COMPLETED_SET_AUX_EFFECT_SEND_LEVEL,
            CALL_COMPLETED_SET_DATA_SOURCE,
            CALL_COMPLETED_SET_NEXT_DATA_SOURCE,
            CALL_COMPLETED_SET_NEXT_DATA_SOURCES,
            CALL_COMPLETED_SET_PLAYBACK_PARAMS,
            CALL_COMPLETED_SET_PLAYER_VOLUME,
            CALL_COMPLETED_SET_SURFACE,
            CALL_COMPLETED_SKIP_TO_NEXT,
            CALL_COMPLETED_NOTIFY_WHEN_COMMAND_LABEL_REACHED,
            CALL_COMPLETED_PREPARE_DRM,
    })
    @Retention(RetentionPolicy.SOURCE)
    public @interface CallCompleted {}

    /**
     * Status code represents that call is completed without an error.
     * @see EventCallback#onCallCompleted
     */
    public static final int CALL_STATUS_NO_ERROR = 0;

    /**
     * Status code represents that call is ended with an unknown error.
     * @see EventCallback#onCallCompleted
     */
    public static final int CALL_STATUS_ERROR_UNKNOWN = Integer.MIN_VALUE;

    /**
     * Status code represents that the player is not in valid state for the operation.
     * @see EventCallback#onCallCompleted
     */
    public static final int CALL_STATUS_INVALID_OPERATION = 1;

    /**
     * Status code represents that the argument is illegal.
     * @see EventCallback#onCallCompleted
     */
    public static final int CALL_STATUS_BAD_VALUE = 2;

    /**
     * Status code represents that the operation is not allowed.
     * @see EventCallback#onCallCompleted
     */
    public static final int CALL_STATUS_PERMISSION_DENIED = 3;

    /**
     * Status code represents a file or network related operation error.
     * @see EventCallback#onCallCompleted
     */
    public static final int CALL_STATUS_ERROR_IO = 4;

    /**
     * Status code represents that the player skipped the call. For example, a {@link #seekTo}
     * request may be skipped if it is followed by another {@link #seekTo} request.
     * @see EventCallback#onCallCompleted
     */
    public static final int CALL_STATUS_SKIPPED = 5;

    /**
     * @hide
     */
    @IntDef(flag = false, /*prefix = "CALL_STATUS",*/ value = {
            CALL_STATUS_NO_ERROR,
            CALL_STATUS_ERROR_UNKNOWN,
            CALL_STATUS_INVALID_OPERATION,
            CALL_STATUS_BAD_VALUE,
            CALL_STATUS_PERMISSION_DENIED,
            CALL_STATUS_ERROR_IO,
            CALL_STATUS_SKIPPED})
    @Retention(RetentionPolicy.SOURCE)
    public @interface CallStatus {}

    // Modular DRM begin

    /**
     * Interface definition of a callback to be invoked when the app
     * can do DRM configuration (get/set properties) before the session
     * is opened. This facilitates configuration of the properties, like
     * 'securityLevel', which has to be set after DRM scheme creation but
     * before the DRM session is opened.
     *
     * The only allowed DRM calls in this listener are {@link #getDrmPropertyString}
     * and {@link #setDrmPropertyString}.
     */
    public interface OnDrmConfigHelper {
        /**
         * Called to give the app the opportunity to configure DRM before the session is created
         *
         * @param mp the {@code MediaPlayer2} associated with this callback
         * @param item the MediaItem of this media item
         */
        void onDrmConfig(MediaPlayer2 mp, MediaItem item);
    }

    /**
     * Register a callback to be invoked for configuration of the DRM object before
     * the session is created.
     * The callback will be invoked synchronously during the execution
     * of {@link #prepareDrm(UUID uuid)}.
     *
     * @param listener the callback that will be run
     */
    // This is a synchronous call.
    public abstract void setOnDrmConfigHelper(OnDrmConfigHelper listener);

    /**
     * Interface definition for callbacks to be invoked when the player has the corresponding
     * DRM events.
     */
    public abstract static class DrmEventCallback {
        /**
         * Called to indicate DRM info is available
         *
         * @param mp the {@code MediaPlayer2} associated with this callback
         * @param item the MediaItem of this media item
         * @param drmInfo DRM info of the source including PSSH, and subset
         *                of crypto schemes supported by this device
         */
        public void onDrmInfo(MediaPlayer2 mp, MediaItem item, DrmInfo drmInfo) { }

        /**
         * Called to notify the client that {@link #prepareDrm} is finished and ready for
         * key request/response.
         *
         * @param mp the {@code MediaPlayer2} associated with this callback
         * @param item the MediaItem of this media item
         * @param status the result of DRM preparation.
         */
        public void onDrmPrepared(
                MediaPlayer2 mp, MediaItem item, @PrepareDrmStatusCode int status) { }
    }

    /**
     * Sets the callback to be invoked when the media source is ready for playback.
     *
     * @param eventCallback the callback that will be run
     * @param executor the executor through which the callback should be invoked
     */
    // This is a synchronous call.
    public abstract void setDrmEventCallback(@NonNull Executor executor,
                                             @NonNull DrmEventCallback eventCallback);

    /**
     * Clears the {@link DrmEventCallback}.
     */
    // This is a synchronous call.
    public abstract void clearDrmEventCallback();

    /**
     * The status codes for {@link DrmEventCallback#onDrmPrepared} listener.
     * <p>
     *
     * DRM preparation has succeeded.
     */
    public static final int PREPARE_DRM_STATUS_SUCCESS = 0;

    /**
     * The device required DRM provisioning but couldn't reach the provisioning server.
     */
    public static final int PREPARE_DRM_STATUS_PROVISIONING_NETWORK_ERROR = 1;

    /**
     * The device required DRM provisioning but the provisioning server denied the request.
     */
    public static final int PREPARE_DRM_STATUS_PROVISIONING_SERVER_ERROR = 2;

    /**
     * The DRM preparation has failed.
     */
    public static final int PREPARE_DRM_STATUS_PREPARATION_ERROR = 3;

    /**
     * The crypto scheme UUID that is not supported by the device.
     */
    public static final int PREPARE_DRM_STATUS_UNSUPPORTED_SCHEME = 4;

    /**
     * The hardware resources are not available, due to being in use.
     */
    public static final int PREPARE_DRM_STATUS_RESOURCE_BUSY = 5;

    /** @hide */
    @IntDef(flag = false, /*prefix = "PREPARE_DRM_STATUS",*/ value = {
            PREPARE_DRM_STATUS_SUCCESS,
            PREPARE_DRM_STATUS_PROVISIONING_NETWORK_ERROR,
            PREPARE_DRM_STATUS_PROVISIONING_SERVER_ERROR,
            PREPARE_DRM_STATUS_PREPARATION_ERROR,
            PREPARE_DRM_STATUS_UNSUPPORTED_SCHEME,
            PREPARE_DRM_STATUS_RESOURCE_BUSY,
    })
    @Retention(RetentionPolicy.SOURCE)
    public @interface PrepareDrmStatusCode {}

    /**
     * Retrieves the DRM Info associated with the current source
     *
     * @throws IllegalStateException if called before being prepared
     */
    public abstract DrmInfo getDrmInfo();

    /**
     * Prepares the DRM for the current source
     * <p>
     * If {@link OnDrmConfigHelper} is registered, it will be called during
     * preparation to allow configuration of the DRM properties before opening the
     * DRM session. Note that the callback is called synchronously in the thread that called
     * {@link #prepareDrm}. It should be used only for a series of {@code getDrmPropertyString}
     * and {@code setDrmPropertyString} calls and refrain from any lengthy operation.
     * <p>
     * If the device has not been provisioned before, this call also provisions the device
     * which involves accessing the provisioning server and can take a variable time to
     * complete depending on the network connectivity.
     * prepareDrm() runs in non-blocking mode by launching the provisioning in the background and
     * returning. {@link DrmEventCallback#onDrmPrepared} will be called when provisioning and
     * preparation has finished. The application should check the status code returned with
     * {@link DrmEventCallback#onDrmPrepared} to proceed.
     * <p>
     *
     * @param uuid The UUID of the crypto scheme. If not known beforehand, it can be retrieved
     * from the source through {@link #getDrmInfo} or registering
     * {@link DrmEventCallback#onDrmInfo}.
     * @return a token which can be used to cancel the operation later with {@link #cancel}.
     */
    // This is an asynchronous call.
    public abstract Object prepareDrm(@NonNull UUID uuid);

    /**
     * Releases the DRM session
     * <p>
     * The player has to have an active DRM session and be in stopped, or prepared
     * state before this call is made.
     * A {@code reset()} call will release the DRM session implicitly.
     *
     * @throws NoDrmSchemeException if there is no active DRM session to release
     */
    // This is an asynchronous call.
    public abstract void releaseDrm() throws NoDrmSchemeException;

    /**
     * A key request/response exchange occurs between the app and a license server
     * to obtain or release keys used to decrypt encrypted content.
     * <p>
     * getDrmKeyRequest() is used to obtain an opaque key request byte array that is
     * delivered to the license server.  The opaque key request byte array is returned
     * in KeyRequest.data.  The recommended URL to deliver the key request to is
     * returned in KeyRequest.defaultUrl.
     * <p>
     * After the app has received the key request response from the server,
     * it should deliver to the response to the DRM engine plugin using the method
     * {@link #provideDrmKeyResponse}.
     *
     * @param keySetId is the key-set identifier of the offline keys being released when keyType is
     * {@link MediaDrm#KEY_TYPE_RELEASE}. It should be set to null for other key requests, when
     * keyType is {@link MediaDrm#KEY_TYPE_STREAMING} or {@link MediaDrm#KEY_TYPE_OFFLINE}.
     *
     * @param initData is the container-specific initialization data when the keyType is
     * {@link MediaDrm#KEY_TYPE_STREAMING} or {@link MediaDrm#KEY_TYPE_OFFLINE}. Its meaning is
     * interpreted based on the mime type provided in the mimeType parameter.  It could
     * contain, for example, the content ID, key ID or other data obtained from the content
     * metadata that is required in generating the key request.
     * When the keyType is {@link MediaDrm#KEY_TYPE_RELEASE}, it should be set to null.
     *
     * @param mimeType identifies the mime type of the content
     *
     * @param keyType specifies the type of the request. The request may be to acquire
     * keys for streaming, {@link MediaDrm#KEY_TYPE_STREAMING}, or for offline content
     * {@link MediaDrm#KEY_TYPE_OFFLINE}, or to release previously acquired
     * keys ({@link MediaDrm#KEY_TYPE_RELEASE}), which are identified by a keySetId.
     *
     * @param optionalParameters are included in the key request message to
     * allow a client application to provide additional message parameters to the server.
     * This may be {@code null} if no additional parameters are to be sent.
     *
     * @throws NoDrmSchemeException if there is no active DRM session
     */
    @NonNull
    public abstract MediaDrm.KeyRequest getDrmKeyRequest(
            @Nullable byte[] keySetId, @Nullable byte[] initData,
            @Nullable String mimeType, int keyType,
            @Nullable Map<String, String> optionalParameters)
            throws NoDrmSchemeException;

    /**
     * A key response is received from the license server by the app, then it is
     * provided to the DRM engine plugin using provideDrmKeyResponse. When the
     * response is for an offline key request, a key-set identifier is returned that
     * can be used to later restore the keys to a new session with the method
     * {@link #restoreDrmKeys}.
     * When the response is for a streaming or release request, null is returned.
     *
     * @param keySetId When the response is for a release request, keySetId identifies
     * the saved key associated with the release request (i.e., the same keySetId
     * passed to the earlier {@link #getDrmKeyRequest} call. It MUST be null when the
     * response is for either streaming or offline key requests.
     *
     * @param response the byte array response from the server
     *
     * @throws NoDrmSchemeException if there is no active DRM session
     * @throws DeniedByServerException if the response indicates that the
     * server rejected the request
     */
    // This is a synchronous call.
    public abstract byte[] provideDrmKeyResponse(
            @Nullable byte[] keySetId, @NonNull byte[] response)
            throws NoDrmSchemeException, DeniedByServerException;

    /**
     * Restore persisted offline keys into a new session.  keySetId identifies the
     * keys to load, obtained from a prior call to {@link #provideDrmKeyResponse}.
     *
     * @param keySetId identifies the saved key set to restore
     */
    // This is an asynchronous call.
    public abstract void restoreDrmKeys(@NonNull byte[] keySetId)
            throws NoDrmSchemeException;

    /**
     * Read a DRM engine plugin String property value, given the property name string.
     * <p>
     * @param propertyName the property name
     *
     * Standard fields names are:
     * {@link MediaDrm#PROPERTY_VENDOR}, {@link MediaDrm#PROPERTY_VERSION},
     * {@link MediaDrm#PROPERTY_DESCRIPTION}, {@link MediaDrm#PROPERTY_ALGORITHMS}
     */
    @NonNull
    public abstract String getDrmPropertyString(
            @NonNull String propertyName)
            throws NoDrmSchemeException;

    /**
     * Set a DRM engine plugin String property value.
     * <p>
     * @param propertyName the property name
     * @param value the property value
     *
     * Standard fields names are:
     * {@link MediaDrm#PROPERTY_VENDOR}, {@link MediaDrm#PROPERTY_VERSION},
     * {@link MediaDrm#PROPERTY_DESCRIPTION}, {@link MediaDrm#PROPERTY_ALGORITHMS}
     */
    // This is a synchronous call.
    public abstract void setDrmPropertyString(
            @NonNull String propertyName, @NonNull String value)
            throws NoDrmSchemeException;

    /**
     * Encapsulates the DRM properties of the source.
     */
    public abstract static class DrmInfo {
        /**
         * Returns the PSSH info of the media item for each supported DRM scheme.
         */
        public abstract Map<UUID, byte[]> getPssh();

        /**
         * Returns the intersection of the media item and the device DRM schemes.
         * It effectively identifies the subset of the source's DRM schemes which
         * are supported by the device too.
         */
        public abstract List<UUID> getSupportedSchemes();
    };  // DrmInfo

    /**
     * Thrown when a DRM method is called before preparing a DRM scheme through prepareDrm().
     * Extends MediaDrm.MediaDrmException
     */
    public static class NoDrmSchemeException extends MediaDrmException {
        public NoDrmSchemeException(String detailMessage) {
            super(detailMessage);
        }
    }

    /**
     * Definitions for the metrics that are reported via the {@link #getMetrics} call.
     */
    public static final class MetricsConstants {
        private MetricsConstants() {}

        /**
         * Key to extract the MIME type of the video track
         * from the {@link MediaPlayer2#getMetrics} return value.
         * The value is a String.
         */
        public static final String MIME_TYPE_VIDEO = "android.media.mediaplayer.video.mime";

        /**
         * Key to extract the codec being used to decode the video track
         * from the {@link MediaPlayer2#getMetrics} return value.
         * The value is a String.
         */
        public static final String CODEC_VIDEO = "android.media.mediaplayer.video.codec";

        /**
         * Key to extract the width (in pixels) of the video track
         * from the {@link MediaPlayer2#getMetrics} return value.
         * The value is an integer.
         */
        public static final String WIDTH = "android.media.mediaplayer.width";

        /**
         * Key to extract the height (in pixels) of the video track
         * from the {@link MediaPlayer2#getMetrics} return value.
         * The value is an integer.
         */
        public static final String HEIGHT = "android.media.mediaplayer.height";

        /**
         * Key to extract the count of video frames played
         * from the {@link MediaPlayer2#getMetrics} return value.
         * The value is an integer.
         */
        public static final String FRAMES = "android.media.mediaplayer.frames";

        /**
         * Key to extract the count of video frames dropped
         * from the {@link MediaPlayer2#getMetrics} return value.
         * The value is an integer.
         */
        public static final String FRAMES_DROPPED = "android.media.mediaplayer.dropped";

        /**
         * Key to extract the MIME type of the audio track
         * from the {@link MediaPlayer2#getMetrics} return value.
         * The value is a String.
         */
        public static final String MIME_TYPE_AUDIO = "android.media.mediaplayer.audio.mime";

        /**
         * Key to extract the codec being used to decode the audio track
         * from the {@link MediaPlayer2#getMetrics} return value.
         * The value is a String.
         */
        public static final String CODEC_AUDIO = "android.media.mediaplayer.audio.codec";

        /**
         * Key to extract the duration (in milliseconds) of the
         * media being played
         * from the {@link MediaPlayer2#getMetrics} return value.
         * The value is a long.
         */
        public static final String DURATION = "android.media.mediaplayer.durationMs";

        /**
         * Key to extract the playing time (in milliseconds) of the
         * media being played
         * from the {@link MediaPlayer2#getMetrics} return value.
         * The value is a long.
         */
        public static final String PLAYING = "android.media.mediaplayer.playingMs";

        /**
         * Key to extract the count of errors encountered while
         * playing the media
         * from the {@link MediaPlayer2#getMetrics} return value.
         * The value is an integer.
         */
        public static final String ERRORS = "android.media.mediaplayer.err";

        /**
         * Key to extract an (optional) error code detected while
         * playing the media
         * from the {@link MediaPlayer2#getMetrics} return value.
         * The value is an integer.
         */
        public static final String ERROR_CODE = "android.media.mediaplayer.errcode";

    }
}<|MERGE_RESOLUTION|>--- conflicted
+++ resolved
@@ -224,11 +224,7 @@
  *
  * @hide
  */
-<<<<<<< HEAD
-@RestrictTo(LIBRARY)
-=======
 @RestrictTo(LIBRARY_GROUP_PREFIX)
->>>>>>> 4fbeaafe
 public abstract class MediaPlayer2 {
 
     /**
