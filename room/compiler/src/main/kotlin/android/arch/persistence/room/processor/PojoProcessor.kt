--- conflicted
+++ resolved
@@ -73,20 +73,12 @@
 /**
  * Processes any class as if it is a Pojo.
  */
-<<<<<<< HEAD
-class PojoProcessor(baseContext: Context,
-                    val element: TypeElement,
-                    val bindingScope: FieldProcessor.BindingScope,
-                    val parent: EmbeddedField?,
-                    val referenceStack: LinkedHashSet<Name> = LinkedHashSet())
-=======
 class PojoProcessor(
         baseContext: Context,
         val element: TypeElement,
         val bindingScope: FieldProcessor.BindingScope,
         val parent: EmbeddedField?,
         val referenceStack: LinkedHashSet<Name> = LinkedHashSet())
->>>>>>> 757abd30
     : KotlinMetadataUtils {
     val context = baseContext.fork(element)
 
