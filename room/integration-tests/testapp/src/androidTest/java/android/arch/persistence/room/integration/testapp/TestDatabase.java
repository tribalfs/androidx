/*
 * Copyright (C) 2016 The Android Open Source Project
 *
 * Licensed under the Apache License, Version 2.0 (the "License");
 * you may not use this file except in compliance with the License.
 * You may obtain a copy of the License at
 *
 *      http://www.apache.org/licenses/LICENSE-2.0
 *
 * Unless required by applicable law or agreed to in writing, software
 * distributed under the License is distributed on an "AS IS" BASIS,
 * WITHOUT WARRANTIES OR CONDITIONS OF ANY KIND, either express or implied.
 * See the License for the specific language governing permissions and
 * limitations under the License.
 */

package android.arch.persistence.room.integration.testapp;

import android.arch.persistence.room.Database;
import android.arch.persistence.room.RoomDatabase;
import android.arch.persistence.room.TypeConverter;
import android.arch.persistence.room.TypeConverters;
import android.arch.persistence.room.integration.testapp.dao.BlobEntityDao;
import android.arch.persistence.room.integration.testapp.dao.FunnyNamedDao;
import android.arch.persistence.room.integration.testapp.dao.PetCoupleDao;
import android.arch.persistence.room.integration.testapp.dao.PetDao;
import android.arch.persistence.room.integration.testapp.dao.ProductDao;
import android.arch.persistence.room.integration.testapp.dao.SchoolDao;
import android.arch.persistence.room.integration.testapp.dao.SpecificDogDao;
import android.arch.persistence.room.integration.testapp.dao.ToyDao;
import android.arch.persistence.room.integration.testapp.dao.UserDao;
import android.arch.persistence.room.integration.testapp.dao.UserPetDao;
import android.arch.persistence.room.integration.testapp.dao.WithClauseDao;
import android.arch.persistence.room.integration.testapp.vo.BlobEntity;
import android.arch.persistence.room.integration.testapp.vo.FunnyNamedEntity;
import android.arch.persistence.room.integration.testapp.vo.Pet;
import android.arch.persistence.room.integration.testapp.vo.PetCouple;
import android.arch.persistence.room.integration.testapp.vo.Product;
import android.arch.persistence.room.integration.testapp.vo.School;
import android.arch.persistence.room.integration.testapp.vo.Toy;
import android.arch.persistence.room.integration.testapp.vo.User;

import java.util.Date;

@Database(entities = {User.class, Pet.class, School.class, PetCouple.class, Toy.class,
        BlobEntity.class, Product.class, FunnyNamedEntity.class},
        version = 1, exportSchema = false)
@TypeConverters(TestDatabase.Converters.class)
public abstract class TestDatabase extends RoomDatabase {
    public abstract UserDao getUserDao();
    public abstract PetDao getPetDao();
    public abstract UserPetDao getUserPetDao();
    public abstract SchoolDao getSchoolDao();
    public abstract PetCoupleDao getPetCoupleDao();
    public abstract ToyDao getToyDao();
    public abstract BlobEntityDao getBlobEntityDao();
    public abstract ProductDao getProductDao();
    public abstract SpecificDogDao getSpecificDogDao();
    public abstract WithClauseDao getWithClauseDao();
<<<<<<< HEAD
=======
    public abstract FunnyNamedDao getFunnyNamedDao();
>>>>>>> d53e80b0

    @SuppressWarnings("unused")
    public static class Converters {
        @TypeConverter
        public Date fromTimestamp(Long value) {
            return value == null ? null : new Date(value);
        }

        @TypeConverter
        public Long dateToTimestamp(Date date) {
            if (date == null) {
                return null;
            } else {
                return date.getTime();
            }
        }
    }
}<|MERGE_RESOLUTION|>--- conflicted
+++ resolved
@@ -57,10 +57,7 @@
     public abstract ProductDao getProductDao();
     public abstract SpecificDogDao getSpecificDogDao();
     public abstract WithClauseDao getWithClauseDao();
-<<<<<<< HEAD
-=======
     public abstract FunnyNamedDao getFunnyNamedDao();
->>>>>>> d53e80b0
 
     @SuppressWarnings("unused")
     public static class Converters {
