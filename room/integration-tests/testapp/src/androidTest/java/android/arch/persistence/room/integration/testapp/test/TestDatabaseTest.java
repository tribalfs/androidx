--- conflicted
+++ resolved
@@ -43,10 +43,7 @@
     protected ToyDao mToyDao;
     protected SpecificDogDao mSpecificDogDao;
     protected WithClauseDao mWithClauseDao;
-<<<<<<< HEAD
-=======
     protected FunnyNamedDao mFunnyNamedDao;
->>>>>>> d53e80b0
 
     @Before
     public void createDb() {
@@ -60,9 +57,6 @@
         mToyDao = mDatabase.getToyDao();
         mSpecificDogDao = mDatabase.getSpecificDogDao();
         mWithClauseDao = mDatabase.getWithClauseDao();
-<<<<<<< HEAD
-=======
         mFunnyNamedDao = mDatabase.getFunnyNamedDao();
->>>>>>> d53e80b0
     }
 }