/*
 * Copyright (C) 2017 The Android Open Source Project
 *
 * Licensed under the Apache License, Version 2.0 (the "License");
 * you may not use this file except in compliance with the License.
 * You may obtain a copy of the License at
 *
 *      http://www.apache.org/licenses/LICENSE-2.0
 *
 * Unless required by applicable law or agreed to in writing, software
 * distributed under the License is distributed on an "AS IS" BASIS,
 * WITHOUT WARRANTIES OR CONDITIONS OF ANY KIND, either express or implied.
 * See the License for the specific language governing permissions and
 * limitations under the License.
 */

package android.arch.persistence.room.integration.testapp;

import android.app.Application;
import android.arch.core.executor.ArchTaskExecutor;
import android.arch.lifecycle.AndroidViewModel;
import android.arch.lifecycle.LiveData;
import android.arch.paging.DataSource;
import android.arch.paging.LivePagedListProvider;
import android.arch.paging.PagedList;
import android.arch.persistence.room.Room;
import android.arch.persistence.room.integration.testapp.database.Customer;
import android.arch.persistence.room.integration.testapp.database.LastNameAscCustomerDataSource;
import android.arch.persistence.room.integration.testapp.database.SampleDatabase;
import android.support.annotation.WorkerThread;

import java.util.UUID;

/**
 * Sample database-backed view model of Customers
 */
public class CustomerViewModel extends AndroidViewModel {
    private SampleDatabase mDatabase;
    private LiveData<PagedList<Customer>> mLiveCustomerList;

    public CustomerViewModel(Application application) {
        super(application);
        createDb();
    }

    private void createDb() {
        mDatabase = Room.databaseBuilder(this.getApplication(),
                SampleDatabase.class, "customerDatabase").build();

<<<<<<< HEAD
        AppToolkitTaskExecutor.getInstance().executeOnDiskIO(new Runnable() {
=======
        ArchTaskExecutor.getInstance().executeOnDiskIO(new Runnable() {
>>>>>>> d53e80b0
            @Override
            public void run() {
                // fill with some simple data
                int customerCount = mDatabase.getCustomerDao().countCustomers();
                if (customerCount == 0) {
                    Customer[] initialCustomers = new Customer[10];
                    for (int i = 0; i < 10; i++) {
                        initialCustomers[i] = createCustomer();
                    }
                    mDatabase.getCustomerDao().insertAll(initialCustomers);
                }
<<<<<<< HEAD

            }
        });
    }

=======

            }
        });
    }

>>>>>>> d53e80b0
    @WorkerThread
    private Customer createCustomer() {
        Customer customer = new Customer();
        customer.setName(UUID.randomUUID().toString());
        customer.setLastName(UUID.randomUUID().toString());
        return customer;
    }

    void insertCustomer() {
        ArchTaskExecutor.getInstance().executeOnDiskIO(new Runnable() {
            @Override
            public void run() {
                mDatabase.getCustomerDao().insert(createCustomer());
            }
        });
    }

    LiveData<PagedList<Customer>> getLivePagedList(int position) {
        if (mLiveCustomerList == null) {
            mLiveCustomerList = mDatabase.getCustomerDao()
                    .loadPagedAgeOrder().create(position,
                            new PagedList.Config.Builder()
                                    .setPageSize(10)
                                    .setEnablePlaceholders(false)
                                    .build());
        }
        return mLiveCustomerList;
    }

    LiveData<PagedList<Customer>> getLivePagedList(String key) {
        if (mLiveCustomerList == null) {
            mLiveCustomerList = new LivePagedListProvider<String, Customer>() {
                @Override
                protected DataSource<String, Customer> createDataSource() {
                    return new LastNameAscCustomerDataSource(mDatabase);
                }
            }.create(key,
                    new PagedList.Config.Builder()
                            .setPageSize(10)
                            .setEnablePlaceholders(false)
                            .build());
        }
        return mLiveCustomerList;
    }
}<|MERGE_RESOLUTION|>--- conflicted
+++ resolved
@@ -47,11 +47,7 @@
         mDatabase = Room.databaseBuilder(this.getApplication(),
                 SampleDatabase.class, "customerDatabase").build();
 
-<<<<<<< HEAD
-        AppToolkitTaskExecutor.getInstance().executeOnDiskIO(new Runnable() {
-=======
         ArchTaskExecutor.getInstance().executeOnDiskIO(new Runnable() {
->>>>>>> d53e80b0
             @Override
             public void run() {
                 // fill with some simple data
@@ -63,19 +59,11 @@
                     }
                     mDatabase.getCustomerDao().insertAll(initialCustomers);
                 }
-<<<<<<< HEAD
 
             }
         });
     }
 
-=======
-
-            }
-        });
-    }
-
->>>>>>> d53e80b0
     @WorkerThread
     private Customer createCustomer() {
         Customer customer = new Customer();
