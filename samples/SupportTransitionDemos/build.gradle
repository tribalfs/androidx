apply plugin: 'com.android.application'

dependencies {
    implementation project(':transition')
    implementation project(':appcompat-v7')
}

android {
    compileSdkVersion project.ext.currentSdk

    defaultConfig {
        minSdkVersion 14
        targetSdkVersion project.ext.currentSdk
    }

<<<<<<< HEAD
    sourceSets {
        main.manifest.srcFile 'AndroidManifest.xml'
        main.java.srcDirs = ['src']
        main.res.srcDirs = ['res']
    }

=======
>>>>>>> d53e80b0
    lintOptions {
        abortOnError true
        check 'NewApi'
    }

    signingConfigs {
        debug {
            // Use a local debug keystore to avoid build server issues.
            storeFile project.rootProject.init.debugKeystore
        }
    }

    compileOptions {
        sourceCompatibility JavaVersion.VERSION_1_8
        targetCompatibility JavaVersion.VERSION_1_8
    }

    aaptOptions {
        additionalParameters "--no-version-transitions"
    }
}
<|MERGE_RESOLUTION|>--- conflicted
+++ resolved
@@ -13,15 +13,6 @@
         targetSdkVersion project.ext.currentSdk
     }
 
-<<<<<<< HEAD
-    sourceSets {
-        main.manifest.srcFile 'AndroidManifest.xml'
-        main.java.srcDirs = ['src']
-        main.res.srcDirs = ['res']
-    }
-
-=======
->>>>>>> d53e80b0
     lintOptions {
         abortOnError true
         check 'NewApi'
