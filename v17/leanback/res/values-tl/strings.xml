<?xml version="1.0" encoding="UTF-8"?>
<!-- 
Copyright (C) 2014 The Android Open Source Project

Licensed under the Apache License, Version 2.0 (the "License");
you may not use this file except in compliance with the License.
You may obtain a copy of the License at

  http://www.apache.org/licenses/LICENSE-2.0

Unless required by applicable law or agreed to in writing, software
distributed under the License is distributed on an "AS IS" BASIS,
WITHOUT WARRANTIES OR CONDITIONS OF ANY KIND, either express or implied.
See the License for the specific language governing permissions and
limitations under the License.
 -->

<resources xmlns:android="http://schemas.android.com/apk/res/android"
    xmlns:xliff="urn:oasis:names:tc:xliff:document:1.2">
    <string name="lb_navigation_menu_contentDescription" msgid="6215811486591629025">"Menu ng navigation"</string>
    <string name="orb_search_action" msgid="5651268540267663887">"Pagkilos sa Paghahanap"</string>
    <string name="lb_search_bar_hint" msgid="8325490927970116252">"Maghanap"</string>
    <string name="lb_search_bar_hint_speech" msgid="5511270823320183816">"Magsalita upang maghanap"</string>
    <string name="lb_search_bar_hint_with_title" msgid="1627103380996590035">"Hanapin ang <xliff:g id="SEARCH_CONTEXT">%1$s</xliff:g>"</string>
    <string name="lb_search_bar_hint_with_title_speech" msgid="2712734639766312034">"Magsalita upang maghanap sa <xliff:g id="SEARCH_CONTEXT">%1$s</xliff:g>"</string>
    <string name="lb_control_display_fast_forward_multiplier" msgid="4541442045214207774">"%1$dX"</string>
    <string name="lb_control_display_rewind_multiplier" msgid="3097220783222910245">"%1$dX"</string>
    <string name="lb_playback_controls_play" msgid="731953341987346903">"I-play"</string>
    <string name="lb_playback_controls_pause" msgid="6189521112079849518">"I-pause"</string>
    <string name="lb_playback_controls_fast_forward" msgid="8569951318244687220">"I-fast Forward"</string>
    <string name="lb_playback_controls_fast_forward_multiplier" msgid="1058753672110224526">"I-fast Forward %1$dX"</string>
    <string name="lb_playback_controls_rewind" msgid="2227196334132350684">"I-rewind"</string>
    <string name="lb_playback_controls_rewind_multiplier" msgid="1640629531440849942">"I-rewind %1$dX"</string>
    <string name="lb_playback_controls_skip_next" msgid="2946499493161095772">"Laktawan ang Susunod"</string>
    <string name="lb_playback_controls_skip_previous" msgid="2326801832933178348">"Laktawan ang Nakaraan"</string>
    <string name="lb_playback_controls_more_actions" msgid="2330770008796987655">"Higit Pang Mga Pagkilos"</string>
    <string name="lb_playback_controls_thumb_up" msgid="6530420347129222601">"Alisin sa Pagkakapili ang Thumb Up"</string>
    <string name="lb_playback_controls_thumb_up_outline" msgid="1577637924003500946">"Piliin ang Thumb Up"</string>
    <string name="lb_playback_controls_thumb_down" msgid="4498041193172964797">"Alisin sa Pagkakapili ang Thumb Down"</string>
    <string name="lb_playback_controls_thumb_down_outline" msgid="2936020280629424365">"Piliin ang Thumb Down"</string>
    <string name="lb_playback_controls_repeat_none" msgid="87476947476529036">"Walang Uulitin"</string>
    <string name="lb_playback_controls_repeat_all" msgid="6730354406289599000">"Ulitin Lahat"</string>
    <string name="lb_playback_controls_repeat_one" msgid="3285202316452203619">"Ulitin ang Isa"</string>
    <string name="lb_playback_controls_shuffle_enable" msgid="1099874107835264529">"I-enable ang Shuffle"</string>
    <string name="lb_playback_controls_shuffle_disable" msgid="8388150597335115226">"I-disable ang Shuffle"</string>
    <string name="lb_playback_controls_high_quality_enable" msgid="202415780019335254">"I-enable ang Mataas na Kalidad"</string>
    <string name="lb_playback_controls_high_quality_disable" msgid="8637371582779057866">"I-disable ang Mataas na Kalidad"</string>
    <string name="lb_playback_controls_closed_captioning_enable" msgid="2429655367176440226">"I-enable ang Paglalagay ng Subtitle"</string>
    <string name="lb_playback_controls_closed_captioning_disable" msgid="6133362019475930048">"I-disable ang Paglalagay ng Subtitle"</string>
    <string name="lb_playback_controls_picture_in_picture" msgid="3040035547765350690">"Pumasok sa Picture In Picture Mode"</string>
    <string name="lb_playback_time_separator" msgid="3208380806582304911">"/"</string>
    <string name="lb_playback_controls_shown" msgid="6382160135512023238">"Ipinapakita ang mga kontrol ng media"</string>
    <string name="lb_playback_controls_hidden" msgid="8940984081242033574">"Nakatago ang mga kontrol ng media, pindutin ang d-pad upang ipakita"</string>
    <string name="lb_guidedaction_finish_title" msgid="4015190340667946245">"Tapusin"</string>
    <string name="lb_guidedaction_continue_title" msgid="8842094924543063706">"Magpatuloy"</string>
<<<<<<< HEAD
    <string name="lb_date_separator" msgid="2440386660906697298">"/"</string>
    <string name="lb_time_separator" msgid="2763247350845477227">":"</string>
    <string name="lb_media_player_error" msgid="3650250994187305396">"Code ng error na %1$d ng MediaPlayer na may extra na %2$d"</string>
=======
    <!-- no translation found for lb_media_player_error (3650250994187305396) -->
    <skip />
>>>>>>> db9fe5ce
    <string name="lb_onboarding_get_started" msgid="6961440391306351139">"MAGSIMULA"</string>
    <string name="lb_onboarding_accessibility_next" msgid="2918313444257732434">"Susunod"</string>
</resources><|MERGE_RESOLUTION|>--- conflicted
+++ resolved
@@ -53,14 +53,7 @@
     <string name="lb_playback_controls_hidden" msgid="8940984081242033574">"Nakatago ang mga kontrol ng media, pindutin ang d-pad upang ipakita"</string>
     <string name="lb_guidedaction_finish_title" msgid="4015190340667946245">"Tapusin"</string>
     <string name="lb_guidedaction_continue_title" msgid="8842094924543063706">"Magpatuloy"</string>
-<<<<<<< HEAD
-    <string name="lb_date_separator" msgid="2440386660906697298">"/"</string>
-    <string name="lb_time_separator" msgid="2763247350845477227">":"</string>
     <string name="lb_media_player_error" msgid="3650250994187305396">"Code ng error na %1$d ng MediaPlayer na may extra na %2$d"</string>
-=======
-    <!-- no translation found for lb_media_player_error (3650250994187305396) -->
-    <skip />
->>>>>>> db9fe5ce
     <string name="lb_onboarding_get_started" msgid="6961440391306351139">"MAGSIMULA"</string>
     <string name="lb_onboarding_accessibility_next" msgid="2918313444257732434">"Susunod"</string>
 </resources>