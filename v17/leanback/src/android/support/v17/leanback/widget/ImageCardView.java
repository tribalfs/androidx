/*
 * Copyright (C) 2014 The Android Open Source Project
 *
 * Licensed under the Apache License, Version 2.0 (the "License"); you may not use this file except
 * in compliance with the License. You may obtain a copy of the License at
 *
 * http://www.apache.org/licenses/LICENSE-2.0
 *
 * Unless required by applicable law or agreed to in writing, software distributed under the License
 * is distributed on an "AS IS" BASIS, WITHOUT WARRANTIES OR CONDITIONS OF ANY KIND, either express
 * or implied. See the License for the specific language governing permissions and limitations under
 * the License.
 */
package android.support.v17.leanback.widget;

import android.content.Context;
import android.content.res.TypedArray;
import android.graphics.drawable.Drawable;
import android.support.annotation.ColorInt;
import android.support.v17.leanback.R;
import android.text.TextUtils;
import android.util.AttributeSet;
import android.view.LayoutInflater;
import android.view.View;
import android.view.ViewGroup;
import android.widget.ImageView;
import android.widget.ImageView.ScaleType;
import android.widget.TextView;

/**
 * A subclass of {@link BaseCardView} with an {@link ImageView} as its main region.
 */
public class ImageCardView extends BaseCardView {

    private ImageView mImageView;
    private View mInfoArea;
    private TextView mTitleView;
    private TextView mContentView;
    private ImageView mBadgeImage;
    private ImageView mBadgeFadeMask;
    private boolean mAttachedToWindow;

    public ImageCardView(Context context) {
        this(context, null);
    }

    public ImageCardView(Context context, AttributeSet attrs) {
        this(context, attrs, R.attr.imageCardViewStyle);
    }

    public ImageCardView(Context context, AttributeSet attrs, int defStyle) {
        super(context, attrs, defStyle);

        LayoutInflater inflater = LayoutInflater.from(context);
        View v = inflater.inflate(R.layout.lb_image_card_view, this);

        mImageView = (ImageView) v.findViewById(R.id.main_image);
        mImageView.setVisibility(View.INVISIBLE);
        mInfoArea = v.findViewById(R.id.info_field);
        mTitleView = (TextView) v.findViewById(R.id.title_text);
        mContentView = (TextView) v.findViewById(R.id.content_text);
        mBadgeImage = (ImageView) v.findViewById(R.id.extra_badge);
        mBadgeFadeMask = (ImageView) v.findViewById(R.id.fade_mask);

        if (mInfoArea != null) {
            TypedArray a = context.obtainStyledAttributes(attrs, R.styleable.lbImageCardView,
                    defStyle, 0);
            try {
                setInfoAreaBackground(
                        a.getDrawable(R.styleable.lbImageCardView_infoAreaBackground));
            } finally {
                a.recycle();
            }
        }
    }

    /**
     * Returns the main image view.
     */
    public final ImageView getMainImageView() {
        return mImageView;
    }

    /**
     * Enables or disables adjustment of view bounds on the main image.
     */
    public void setMainImageAdjustViewBounds(boolean adjustViewBounds) {
        if (mImageView != null) {
            mImageView.setAdjustViewBounds(adjustViewBounds);
        }
    }

    /**
     * Sets the ScaleType of the main image.
     */
    public void setMainImageScaleType(ScaleType scaleType) {
        if (mImageView != null) {
            mImageView.setScaleType(scaleType);
        }
    }

    /**
     * Sets the image drawable with fade-in animation.
     */
    public void setMainImage(Drawable drawable) {
        setMainImage(drawable, true);
    }

    /**
     * Sets the image drawable with optional fade-in animation.
     */
    public void setMainImage(Drawable drawable, boolean fade) {
        if (mImageView == null) {
            return;
        }

        mImageView.setImageDrawable(drawable);
        if (drawable == null) {
            mImageView.animate().cancel();
            mImageView.setAlpha(1f);
            mImageView.setVisibility(View.INVISIBLE);
        } else {
            mImageView.setVisibility(View.VISIBLE);
            if (fade) {
                fadeIn();
            } else {
                mImageView.animate().cancel();
                mImageView.setAlpha(1f);
            }
        }
    }

    /**
     * Sets the layout dimensions of the ImageView.
     */
    public void setMainImageDimensions(int width, int height) {
        ViewGroup.LayoutParams lp = mImageView.getLayoutParams();
        lp.width = width;
        lp.height = height;
        mImageView.setLayoutParams(lp);
    }

    /**
     * Returns the ImageView drawable.
     */
    public Drawable getMainImage() {
        if (mImageView == null) {
            return null;
        }

        return mImageView.getDrawable();
    }

    /**
     * Returns the info area background drawable.
     */
    public Drawable getInfoAreaBackground() {
        if (mInfoArea != null) {
            return mInfoArea.getBackground();
        }
        return null;
    }

    /**
     * Sets the info area background drawable.
     */
    public void setInfoAreaBackground(Drawable drawable) {
        if (mInfoArea != null) {
            mInfoArea.setBackground(drawable);
            if (mBadgeImage != null) {
                mBadgeImage.setBackground(drawable);
            }
        }
    }

<<<<<<< HEAD
    public void setInfoAreaBackgroundColor(@ColorInt int color) {
=======
    /**
     * Sets the info area background color.
     */
    public void setInfoAreaBackgroundColor(int color) {
>>>>>>> 2944617e
        if (mInfoArea != null) {
            mInfoArea.setBackgroundColor(color);
            if (mBadgeImage != null) {
                mBadgeImage.setBackgroundColor(color);
            }
        }
    }

    /**
     * Sets the title text.
     */
    public void setTitleText(CharSequence text) {
        if (mTitleView == null) {
            return;
        }

        mTitleView.setText(text);
        setTextMaxLines();
    }

    /**
     * Returns the title text.
     */
    public CharSequence getTitleText() {
        if (mTitleView == null) {
            return null;
        }

        return mTitleView.getText();
    }

    /**
     * Sets the content text.
     */
    public void setContentText(CharSequence text) {
        if (mContentView == null) {
            return;
        }

        mContentView.setText(text);
        setTextMaxLines();
    }

    /**
     * Returns the content text.
     */
    public CharSequence getContentText() {
        if (mContentView == null) {
            return null;
        }

        return mContentView.getText();
    }

    /**
     * Sets the badge image drawable.
     */
    public void setBadgeImage(Drawable drawable) {
        if (mBadgeImage == null) {
            return;
        }

        if (drawable != null) {
            mBadgeImage.setImageDrawable(drawable);
            mBadgeImage.setVisibility(View.VISIBLE);
            mBadgeFadeMask.setVisibility(View.VISIBLE);
        } else {
            mBadgeImage.setVisibility(View.GONE);
            mBadgeFadeMask.setVisibility(View.GONE);
        }
    }

    /**
     * Returns the badge image drawable.
     */
    public Drawable getBadgeImage() {
        if (mBadgeImage == null) {
            return null;
        }

        return mBadgeImage.getDrawable();
    }

    private void fadeIn() {
        mImageView.setAlpha(0f);
        if (mAttachedToWindow) {
            mImageView.animate().alpha(1f).setDuration(mImageView.getResources().getInteger(
                    android.R.integer.config_shortAnimTime));
        }
    }

    @Override
    public boolean hasOverlappingRendering() {
        return false;
    }

    private void setTextMaxLines() {
        if (TextUtils.isEmpty(getTitleText())) {
            mContentView.setMaxLines(2);
        } else {
            mContentView.setMaxLines(1);
        }
        if (TextUtils.isEmpty(getContentText())) {
            mTitleView.setMaxLines(2);
        } else {
            mTitleView.setMaxLines(1);
        }
    }

    @Override
    protected void onAttachedToWindow() {
        super.onAttachedToWindow();
        mAttachedToWindow = true;
        if (mImageView.getAlpha() == 0) {
            fadeIn();
        }
    }

    @Override
    protected void onDetachedFromWindow() {
        mAttachedToWindow = false;
        mImageView.animate().cancel();
        mImageView.setAlpha(1f);
        super.onDetachedFromWindow();
    }
}<|MERGE_RESOLUTION|>--- conflicted
+++ resolved
@@ -173,14 +173,10 @@
         }
     }
 
-<<<<<<< HEAD
+    /**
+     * Sets the info area background color.
+     */    
     public void setInfoAreaBackgroundColor(@ColorInt int color) {
-=======
-    /**
-     * Sets the info area background color.
-     */
-    public void setInfoAreaBackgroundColor(int color) {
->>>>>>> 2944617e
         if (mInfoArea != null) {
             mInfoArea.setBackgroundColor(color);
             if (mBadgeImage != null) {
