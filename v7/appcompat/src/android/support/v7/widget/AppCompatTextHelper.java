--- conflicted
+++ resolved
@@ -79,18 +79,19 @@
         }
         a.recycle();
 
-<<<<<<< HEAD
         // PasswordTransformationMethod wipes out all other TransformationMethod instances
         // in TextView's constructor, so we should only set a new transformation method
         // if we don't have a PasswordTransformationMethod currently...
         final boolean hasPwdTm =
                 mView.getTransformationMethod() instanceof PasswordTransformationMethod;
         boolean allCaps = false;
+        boolean allCapsSet = false;
 
         // First check TextAppearance's textAllCaps value
         if (ap != -1) {
             a = TintTypedArray.obtainStyledAttributes(context, ap, R.styleable.TextAppearance);
             if (!hasPwdTm && a.hasValue(R.styleable.TextAppearance_textAllCaps)) {
+                allCapsSet = true;
                 allCaps = a.getBoolean(R.styleable.TextAppearance_textAllCaps, false);
             }
             if (Build.VERSION.SDK_INT < 23 && TypedValue.TYPE_STRING
@@ -102,41 +103,15 @@
                 if (textColor != null) {
                     mView.setTextColor(textColor);
                 }
-=======
-        if (!(mView.getTransformationMethod() instanceof PasswordTransformationMethod)) {
-            // PasswordTransformationMethod wipes out all other TransformationMethod instances
-            // in TextView's constructor, so we should only set a new transformation method
-            // if we don't have a PasswordTransformationMethod currently...
-
-            boolean allCaps = false;
-            boolean allCapsSet = false;
-
-            // First check TextAppearance's textAllCaps value
-            if (ap != -1) {
-                TypedArray appearance = context
-                        .obtainStyledAttributes(ap, R.styleable.TextAppearance);
-                if (appearance.hasValue(R.styleable.TextAppearance_textAllCaps)) {
-                    allCapsSet = true;
-                    allCaps = appearance.getBoolean(R.styleable.TextAppearance_textAllCaps, false);
-                }
-                appearance.recycle();
-            }
-
-            // Now read the style's value
-            a = context.obtainStyledAttributes(attrs, TEXT_APPEARANCE_ATTRS, defStyleAttr, 0);
-            if (a.hasValue(0)) {
-                allCapsSet = true;
-                allCaps = a.getBoolean(0, false);
->>>>>>> d993a432
             }
             a.recycle();
         }
 
-<<<<<<< HEAD
         // Now read the style's values
         a = TintTypedArray.obtainStyledAttributes(context, attrs, R.styleable.TextAppearance,
                 defStyleAttr, 0);
         if (!hasPwdTm && a.hasValue(R.styleable.TextAppearance_textAllCaps)) {
+            allCapsSet = true;
             allCaps = a.getBoolean(R.styleable.TextAppearance_textAllCaps, false);
         }
         if (Build.VERSION.SDK_INT < 23 && TypedValue.TYPE_STRING ==
@@ -147,16 +122,12 @@
                     a.getColorStateList(R.styleable.TextAppearance_android_textColor);
             if (textColor != null) {
                 mView.setTextColor(textColor);
-=======
-            if (allCapsSet) {
-                setAllCaps(allCaps);
->>>>>>> d993a432
             }
         }
         a.recycle();
 
-        if (!hasPwdTm && allCaps) {
-            setAllCaps(true);
+        if (!hasPwdTm && allCapsSet) {
+            setAllCaps(allCaps);
         }
     }
 
