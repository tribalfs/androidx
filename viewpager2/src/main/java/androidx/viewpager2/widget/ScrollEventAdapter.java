/*
 * Copyright 2018 The Android Open Source Project
 *
 * Licensed under the Apache License, Version 2.0 (the "License");
 * you may not use this file except in compliance with the License.
 * You may obtain a copy of the License at
 *
 *      http://www.apache.org/licenses/LICENSE-2.0
 *
 * Unless required by applicable law or agreed to in writing, software
 * distributed under the License is distributed on an "AS IS" BASIS,
 * WITHOUT WARRANTIES OR CONDITIONS OF ANY KIND, either express or implied.
 * See the License for the specific language governing permissions and
 * limitations under the License.
 */

package androidx.viewpager2.widget;

import static android.view.ViewGroup.LayoutParams.MATCH_PARENT;

import static androidx.core.view.ViewCompat.LAYOUT_DIRECTION_RTL;
import static androidx.viewpager2.widget.ViewPager2.ORIENTATION_HORIZONTAL;
import static androidx.viewpager2.widget.ViewPager2.SCROLL_STATE_DRAGGING;
import static androidx.viewpager2.widget.ViewPager2.SCROLL_STATE_IDLE;
import static androidx.viewpager2.widget.ViewPager2.SCROLL_STATE_SETTLING;
import static androidx.viewpager2.widget.ViewPager2.ScrollState;

import static java.lang.annotation.RetentionPolicy.SOURCE;

import android.view.View;
import android.view.ViewGroup.MarginLayoutParams;

import androidx.annotation.IntDef;
import androidx.annotation.NonNull;
import androidx.recyclerview.widget.LinearLayoutManager;
import androidx.recyclerview.widget.RecyclerView;
import androidx.viewpager2.widget.ViewPager2.OnPageChangeCallback;

import java.lang.annotation.Retention;
import java.util.Locale;

/**
 * Translates {@link RecyclerView.OnScrollListener} events to {@link OnPageChangeCallback} events
 * for {@link ViewPager2}. As part of this process, it keeps track of the current scroll position
 * relative to the pages and exposes this position via ({@link #getRelativeScrollPosition()}.
 */
final class ScrollEventAdapter extends RecyclerView.OnScrollListener {
    private static final MarginLayoutParams ZERO_MARGIN_LAYOUT_PARAMS;

    static {
        ZERO_MARGIN_LAYOUT_PARAMS = new MarginLayoutParams(MATCH_PARENT, MATCH_PARENT);
        ZERO_MARGIN_LAYOUT_PARAMS.setMargins(0, 0, 0, 0);
    }

    @Retention(SOURCE)
    @IntDef({STATE_IDLE, STATE_IN_PROGRESS_MANUAL_DRAG, STATE_IN_PROGRESS_SMOOTH_SCROLL,
            STATE_IN_PROGRESS_IMMEDIATE_SCROLL, STATE_IN_PROGRESS_FAKE_DRAG})
    private @interface AdapterState {
    }

    private static final int STATE_IDLE = 0;
    private static final int STATE_IN_PROGRESS_MANUAL_DRAG = 1;
    private static final int STATE_IN_PROGRESS_SMOOTH_SCROLL = 2;
    private static final int STATE_IN_PROGRESS_IMMEDIATE_SCROLL = 3;
    private static final int STATE_IN_PROGRESS_FAKE_DRAG = 4;

    private static final int NO_POSITION = -1;

    private OnPageChangeCallback mCallback;
    private final @NonNull LinearLayoutManager mLayoutManager;

    // state related fields
    private @AdapterState int mAdapterState;
    private @ViewPager2.ScrollState int mScrollState;
    private ScrollEventValues mScrollValues;
    private int mDragStartPosition;
    private int mTarget;
    private boolean mDispatchSelected;
    private boolean mScrollHappened;
    private boolean mFakeDragging;

    ScrollEventAdapter(@NonNull LinearLayoutManager layoutManager) {
        mLayoutManager = layoutManager;
        mScrollValues = new ScrollEventValues();
        resetState();
    }

    private void resetState() {
        mAdapterState = STATE_IDLE;
        mScrollState = SCROLL_STATE_IDLE;
        mScrollValues.reset();
        mDragStartPosition = NO_POSITION;
        mTarget = NO_POSITION;
        mDispatchSelected = false;
        mScrollHappened = false;
        mFakeDragging = false;
    }

    /**
     * This method only deals with some cases of {@link AdapterState} transitions. The rest of
     * the state transition implementation is in the {@link #onScrolled} method.
     */
    @Override
    public void onScrollStateChanged(@NonNull RecyclerView recyclerView, int newState) {
        // User started a drag (not dragging -> dragging)
        if (mAdapterState != STATE_IN_PROGRESS_MANUAL_DRAG
                && newState == RecyclerView.SCROLL_STATE_DRAGGING) {
            startDrag(false);
            return;
        }

        // Drag is released, RecyclerView is snapping to page (dragging -> settling)
        // Note that mAdapterState is not updated, to remember we were dragging when settling
        if (isInAnyDraggingState() && newState == RecyclerView.SCROLL_STATE_SETTLING) {
            // Only go through the settling phase if the drag actually moved the page
            if (mScrollHappened) {
                dispatchStateChanged(SCROLL_STATE_SETTLING);
                // Determine target page and dispatch onPageSelected on next scroll event
                mDispatchSelected = true;
            }
            return;
        }

        // Drag is finished (dragging || settling -> idle)
        if (isInAnyDraggingState() && newState == RecyclerView.SCROLL_STATE_IDLE) {
            boolean dispatchIdle = false;
            updateScrollEventValues();
            if (!mScrollHappened) {
                // Pages didn't move during drag, so either we're at the start or end of the list,
                // or there are no pages at all.
                // In the first case, ViewPager's contract requires at least one scroll event.
                // In the second case, don't send that scroll event
                if (mScrollValues.mPosition != RecyclerView.NO_POSITION) {
                    dispatchScrolled(mScrollValues.mPosition, 0f, 0);
                }
                dispatchIdle = true;
            } else if (mScrollValues.mOffsetPx == 0) {
                // Normally we dispatch the selected page and go to idle in onScrolled when
                // mOffsetPx == 0, but in this case the drag was still ongoing when onScrolled was
                // called, so that didn't happen. And since mOffsetPx == 0, there will be no further
                // scroll events, so fire the onPageSelected event and go to idle now.
                // Note that if we _did_ go to idle in that last onScrolled event, this code will
                // not be executed because mAdapterState has been reset to STATE_IDLE.
                dispatchIdle = true;
                if (mDragStartPosition != mScrollValues.mPosition) {
                    dispatchSelected(mScrollValues.mPosition);
                }
            }
            if (dispatchIdle) {
                // Normally idle is fired in last onScrolled call, but either onScrolled was never
                // called, or we were still dragging when the last onScrolled was called
                dispatchStateChanged(SCROLL_STATE_IDLE);
                resetState();
            }
        }
    }

    /**
     * This method only deals with some cases of {@link AdapterState} transitions. The rest of
     * the state transition implementation is in the {@link #onScrollStateChanged} method.
     */
    @Override
    public void onScrolled(@NonNull RecyclerView recyclerView, int dx, int dy) {
        mScrollHappened = true;
        updateScrollEventValues();

        if (mDispatchSelected) {
            // Drag started settling, need to calculate target page and dispatch onPageSelected now
            mDispatchSelected = false;
            boolean scrollingForward = dy > 0 || (dy == 0 && dx < 0 == isLayoutRTL());

            // "&& values.mOffsetPx != 0": filters special case where we're scrolling forward and
            // the first scroll event after settling already got us at the target
            mTarget = scrollingForward && mScrollValues.mOffsetPx != 0
                    ? mScrollValues.mPosition + 1 : mScrollValues.mPosition;
            if (mDragStartPosition != mTarget) {
                dispatchSelected(mTarget);
            }
        } else if (mAdapterState == STATE_IDLE) {
            // onScrolled while IDLE means RV has just been populated after an adapter has been set.
            // Contract requires us to fire onPageSelected as well.
            dispatchSelected(mScrollValues.mPosition);
        }

        dispatchScrolled(mScrollValues.mPosition, mScrollValues.mOffset, mScrollValues.mOffsetPx);

        // Dispatch idle in onScrolled instead of in onScrollStateChanged because RecyclerView
        // doesn't send IDLE event when using setCurrentItem(x, false)
        if ((mScrollValues.mPosition == mTarget || mTarget == NO_POSITION)
                && mScrollValues.mOffsetPx == 0 && !(mScrollState == SCROLL_STATE_DRAGGING)) {
            // When the target page is reached and the user is not dragging anymore, we're settled,
            // so go to idle.
            // Special case and a bit of a hack when mTarget == NO_POSITION: RecyclerView is being
            // initialized and fires a single scroll event. This flags mScrollHappened, so we need
            // to reset our state. However, we don't want to dispatch idle. But that won't happen;
            // because we were already idle.
            dispatchStateChanged(SCROLL_STATE_IDLE);
            resetState();
        }
    }

    /**
     * Calculates the current position and the offset (as a percentage and in pixels) of that
     * position from the center.
     */
    private void updateScrollEventValues() {
        ScrollEventValues values = mScrollValues;

        values.mPosition = mLayoutManager.findFirstVisibleItemPosition();
        if (values.mPosition == RecyclerView.NO_POSITION) {
            values.reset();
            return;
        }
        View firstVisibleView = mLayoutManager.findViewByPosition(values.mPosition);
        if (firstVisibleView == null) {
            values.reset();
            return;
        }

        // TODO(123350297): automated test for this
        MarginLayoutParams margin =
                (firstVisibleView.getLayoutParams() instanceof MarginLayoutParams)
                        ? (MarginLayoutParams) firstVisibleView.getLayoutParams()
                        : ZERO_MARGIN_LAYOUT_PARAMS;

        boolean isHorizontal = mLayoutManager.getOrientation() == ORIENTATION_HORIZONTAL;
        int start, sizePx;
        if (isHorizontal) {
            sizePx = firstVisibleView.getWidth() + margin.leftMargin + margin.rightMargin;
            if (!isLayoutRTL()) {
                start = firstVisibleView.getLeft() - margin.leftMargin;
            } else {
                start = sizePx - firstVisibleView.getRight() - margin.rightMargin;
            }
        } else {
            sizePx = firstVisibleView.getHeight() + margin.topMargin + margin.bottomMargin;
            start = firstVisibleView.getTop() - margin.topMargin;
        }

        values.mOffsetPx = -start;
        if (values.mOffsetPx < 0) {
            throw new IllegalStateException(String.format(Locale.US, "Page can only be offset by a "
                    + "positive amount, not by %d", values.mOffsetPx));
        }
        values.mOffset = sizePx == 0 ? 0 : (float) values.mOffsetPx / sizePx;
    }

    private void startDrag(boolean isFakeDrag) {
        mFakeDragging = isFakeDrag;
        mAdapterState = isFakeDrag ? STATE_IN_PROGRESS_FAKE_DRAG : STATE_IN_PROGRESS_MANUAL_DRAG;
        if (mTarget != NO_POSITION) {
            // Target was set means programmatic scroll was in progress
            // Update "drag start page" to reflect the page that ViewPager2 thinks it is at
            mDragStartPosition = mTarget;
            // Reset target because drags have no target until released
            mTarget = NO_POSITION;
        } else {
            // ViewPager2 was at rest, set "drag start page" to current page
            mDragStartPosition = getPosition();
        }
        dispatchStateChanged(SCROLL_STATE_DRAGGING);
    }

    /**
     * Let the adapter know a programmatic scroll was initiated.
     */
    void notifyProgrammaticScroll(int target, boolean smooth) {
        mAdapterState = smooth
                ? STATE_IN_PROGRESS_SMOOTH_SCROLL
                : STATE_IN_PROGRESS_IMMEDIATE_SCROLL;
        boolean hasNewTarget = mTarget != target;
        mTarget = target;
        dispatchStateChanged(SCROLL_STATE_SETTLING);
        if (hasNewTarget) {
            dispatchSelected(target);
        }
    }

    /**
<<<<<<< HEAD
     * Let the adapter know that mCurrentItem was restored in onRestoreInstanceState.
     */
    void notifyRestoreCurrentItem(int currentItem) {
        dispatchSelected(currentItem);
    }

    /**
=======
>>>>>>> 8cb31f12
     * Let the adapter know that a fake drag has started.
     */
    void notifyBeginFakeDrag() {
        mAdapterState = STATE_IN_PROGRESS_FAKE_DRAG;
        startDrag(true);
    }

    /**
     * Let the adapter know that a fake drag has ended.
     */
    void notifyEndFakeDrag() {
        if (isDragging() && !mFakeDragging) {
            // Real drag has already taken over, no need to post process the fake drag
            return;
        }
        mFakeDragging = false;
        updateScrollEventValues();
        if (mScrollValues.mOffsetPx == 0) {
            // We're snapped, so dispatch an IDLE event
            if (mScrollValues.mPosition != mDragStartPosition) {
                dispatchSelected(mScrollValues.mPosition);
            }
            dispatchStateChanged(SCROLL_STATE_IDLE);
            resetState();
        } else {
            // We're not snapped, so dispatch a SETTLING event
            dispatchStateChanged(SCROLL_STATE_SETTLING);
        }
    }

    private boolean isLayoutRTL() {
        return mLayoutManager.getLayoutDirection() == LAYOUT_DIRECTION_RTL;
    }

    void setOnPageChangeCallback(OnPageChangeCallback callback) {
        mCallback = callback;
    }

    int getScrollState() {
        return mScrollState;
    }

    /**
     * @return {@code true} if there is no known scroll in progress
     */
    boolean isIdle() {
        return mScrollState == SCROLL_STATE_IDLE;
    }

    /**
     * @return {@code true} if the ViewPager2 is being dragged. Returns {@code false} from the
     *         moment the ViewPager2 starts settling or goes idle.
     */
    boolean isDragging() {
        return mScrollState == SCROLL_STATE_DRAGGING;
    }

    /**
     * @return {@code true} if a fake drag is ongoing. Returns {@code false} from the moment the
     *         {@link ViewPager2#endFakeDrag()} is called.
     */
    boolean isFakeDragging() {
        return mFakeDragging;
    }

    /**
     * Checks if the adapter state (not the scroll state) is in the manual or fake dragging state.
     * @return {@code true} if {@link #mAdapterState} is either {@link
     *         #STATE_IN_PROGRESS_MANUAL_DRAG} or {@link #STATE_IN_PROGRESS_FAKE_DRAG}
     */
    private boolean isInAnyDraggingState() {
        return mAdapterState == STATE_IN_PROGRESS_MANUAL_DRAG
                || mAdapterState == STATE_IN_PROGRESS_FAKE_DRAG;
    }

    /**
     * Calculates the scroll position of the currently visible item of the ViewPager relative to its
     * width. Calculated by adding the fraction by which the first visible item is off screen to its
     * adapter position. E.g., if the ViewPager is currently scrolling from the second to the third
     * page, the returned value will be between 1 and 2. Thus, non-integral values mean that the
     * the ViewPager is settling towards its {@link ViewPager2#getCurrentItem() current item}, or
     * the user may be dragging it.
     *
     * @return The current scroll position of the ViewPager, relative to its width
     */
    float getRelativeScrollPosition() {
        updateScrollEventValues();
        return mScrollValues.mPosition + mScrollValues.mOffset;
    }

    private void dispatchStateChanged(@ScrollState int state) {
        // Callback contract for immediate-scroll requires not having state change notifications,
        // but only when there was no smooth scroll in progress.
        // By putting a suppress statement in here (rather than next to dispatch calls) we are
        // simplifying the code of the class and enforcing the contract in one place.
        if (mAdapterState == STATE_IN_PROGRESS_IMMEDIATE_SCROLL
                && mScrollState == SCROLL_STATE_IDLE) {
            return;
        }
        if (mScrollState == state) {
            return;
        }

        mScrollState = state;
        if (mCallback != null) {
            mCallback.onPageScrollStateChanged(state);
        }
    }

    private void dispatchSelected(int target) {
        if (mCallback != null) {
            mCallback.onPageSelected(target);
        }
    }

    private void dispatchScrolled(int position, float offset, int offsetPx) {
        if (mCallback != null) {
            mCallback.onPageScrolled(position, offset, offsetPx);
        }
    }

    private int getPosition() {
        return mLayoutManager.findFirstVisibleItemPosition();
    }

    private static final class ScrollEventValues {
        int mPosition;
        float mOffset;
        int mOffsetPx;

        // to avoid a synthetic accessor
        ScrollEventValues() {
        }

        void reset() {
            mPosition = RecyclerView.NO_POSITION;
            mOffset = 0f;
            mOffsetPx = 0;
        }
    }
}<|MERGE_RESOLUTION|>--- conflicted
+++ resolved
@@ -277,16 +277,6 @@
     }
 
     /**
-<<<<<<< HEAD
-     * Let the adapter know that mCurrentItem was restored in onRestoreInstanceState.
-     */
-    void notifyRestoreCurrentItem(int currentItem) {
-        dispatchSelected(currentItem);
-    }
-
-    /**
-=======
->>>>>>> 8cb31f12
      * Let the adapter know that a fake drag has started.
      */
     void notifyBeginFakeDrag() {
