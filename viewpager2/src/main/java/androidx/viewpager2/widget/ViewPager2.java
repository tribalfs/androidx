--- conflicted
+++ resolved
@@ -84,7 +84,13 @@
     public static final int SCROLL_STATE_DRAGGING = 1;
     public static final int SCROLL_STATE_SETTLING = 2;
 
-<<<<<<< HEAD
+    /**
+     * Value to indicate that the default caching mechanism of RecyclerView should be used instead
+     * of explicitly prefetch and retain pages to either side of the current page.
+     * @see #setOffscreenPageLimit(int)
+     */
+    public static final int OFFSCREEN_PAGE_LIMIT_DEFAULT = 0;
+
     private static final AccessibilityViewCommand ACTION_PAGE_FORWARD =
             new AccessibilityViewCommand() {
         @Override
@@ -104,14 +110,6 @@
             return true;
         }
     };
-=======
-    /**
-     * Value to indicate that the default caching mechanism of RecyclerView should be used instead
-     * of explicitly prefetch and retain pages to either side of the current page.
-     * @see #setOffscreenPageLimit(int)
-     */
-    public static final int OFFSCREEN_PAGE_LIMIT_DEFAULT = 0;
->>>>>>> b3082eb5
 
     // reused in layout(...)
     private final Rect mTmpContainerRect = new Rect();
@@ -130,11 +128,8 @@
     private FakeDrag mFakeDragger;
     private PageTransformerAdapter mPageTransformerAdapter;
     private boolean mUserInputEnabled = true;
-<<<<<<< HEAD
+    private int mOffscreenPageLimit = OFFSCREEN_PAGE_LIMIT_DEFAULT;
     private RecyclerView.AdapterDataObserver mAdapterDataObserver;
-=======
-    private int mOffscreenPageLimit = OFFSCREEN_PAGE_LIMIT_DEFAULT;
->>>>>>> b3082eb5
 
     public ViewPager2(@NonNull Context context) {
         super(context);
@@ -164,7 +159,7 @@
         ViewCompat.setImportantForAccessibility(mRecyclerView,
                 ViewCompat.IMPORTANT_FOR_ACCESSIBILITY_NO);
 
-        mLayoutManager = new LinearLayoutManager(context);
+        mLayoutManager = new LinearLayoutManagerImpl(context);
         mRecyclerView.setLayoutManager(mLayoutManager);
         setOrientation(context, attrs);
 
@@ -954,40 +949,12 @@
         }
     }
 
-<<<<<<< HEAD
-=======
-    /**
-     * Slightly modified LinearLayoutManager to adjust accessibility when user scrolling is
-     * disabled.
+    /**
+     * LinearLayoutManager that uses calculateExtraLayoutSpace to implement mOffscreenPageLimit
      */
     private class LinearLayoutManagerImpl extends LinearLayoutManager {
         LinearLayoutManagerImpl(Context context) {
             super(context);
-        }
-
-        @Override
-        public boolean performAccessibilityAction(@NonNull RecyclerView.Recycler recycler,
-                @NonNull RecyclerView.State state, int action, @Nullable Bundle args) {
-            switch (action) {
-                case AccessibilityNodeInfoCompat.ACTION_SCROLL_BACKWARD:
-                case AccessibilityNodeInfoCompat.ACTION_SCROLL_FORWARD:
-                    if (!isUserInputEnabled()) {
-                        return false;
-                    }
-                    break;
-            }
-            return super.performAccessibilityAction(recycler, state, action, args);
-        }
-
-        @Override
-        public void onInitializeAccessibilityNodeInfo(@NonNull RecyclerView.Recycler recycler,
-                @NonNull RecyclerView.State state, @NonNull AccessibilityNodeInfoCompat info) {
-            super.onInitializeAccessibilityNodeInfo(recycler, state, info);
-            if (!isUserInputEnabled()) {
-                info.removeAction(AccessibilityActionCompat.ACTION_SCROLL_BACKWARD);
-                info.removeAction(AccessibilityActionCompat.ACTION_SCROLL_FORWARD);
-                info.setScrollable(false);
-            }
         }
 
         @Override
@@ -1005,7 +972,6 @@
         }
     }
 
->>>>>>> b3082eb5
     private class PagerSnapHelperImpl extends PagerSnapHelper {
         PagerSnapHelperImpl() {
         }
