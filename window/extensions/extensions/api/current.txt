// Signature format: 4.0
package androidx.window.extensions {

  public interface WindowExtensions {
    method public default androidx.window.extensions.embedding.ActivityEmbeddingComponent? getActivityEmbeddingComponent();
    method public default int getVendorApiLevel();
    method public default androidx.window.extensions.area.WindowAreaComponent? getWindowAreaComponent();
    method public androidx.window.extensions.layout.WindowLayoutComponent? getWindowLayoutComponent();
  }

  public class WindowExtensionsProvider {
    method public static androidx.window.extensions.WindowExtensions getWindowExtensions();
  }

}

<<<<<<< HEAD
=======
package androidx.window.extensions.area {

  public interface WindowAreaComponent {
    method public void addRearDisplayStatusListener(java.util.function.Consumer<java.lang.Integer!>);
    method public void endRearDisplaySession();
    method public void removeRearDisplayStatusListener(java.util.function.Consumer<java.lang.Integer!>);
    method public void startRearDisplaySession(android.app.Activity, java.util.function.Consumer<java.lang.Integer!>);
    field public static final int SESSION_STATE_ACTIVE = 1; // 0x1
    field public static final int SESSION_STATE_INACTIVE = 0; // 0x0
    field public static final int STATUS_AVAILABLE = 2; // 0x2
    field public static final int STATUS_UNAVAILABLE = 1; // 0x1
    field public static final int STATUS_UNSUPPORTED = 0; // 0x0
  }

}

>>>>>>> a9889949
package androidx.window.extensions.embedding {

  public interface ActivityEmbeddingComponent {
    method public boolean isActivityEmbedded(android.app.Activity);
    method public void setEmbeddingRules(java.util.Set<androidx.window.extensions.embedding.EmbeddingRule!>);
    method public void setSplitInfoCallback(java.util.function.Consumer<java.util.List<androidx.window.extensions.embedding.SplitInfo!>!>);
  }

  public class ActivityRule extends androidx.window.extensions.embedding.EmbeddingRule {
    method @RequiresApi(api=android.os.Build.VERSION_CODES.N) public boolean matchesActivity(android.app.Activity);
    method @RequiresApi(api=android.os.Build.VERSION_CODES.N) public boolean matchesIntent(android.content.Intent);
    method public boolean shouldAlwaysExpand();
  }

  public static final class ActivityRule.Builder {
    ctor public ActivityRule.Builder(java.util.function.Predicate<android.app.Activity!>, java.util.function.Predicate<android.content.Intent!>);
    method public androidx.window.extensions.embedding.ActivityRule build();
    method public androidx.window.extensions.embedding.ActivityRule.Builder setShouldAlwaysExpand(boolean);
  }

  public class ActivityStack {
    ctor public ActivityStack(java.util.List<android.app.Activity!>, boolean);
    method public java.util.List<android.app.Activity!> getActivities();
    method public boolean isEmpty();
  }

  public abstract class EmbeddingRule {
  }

  public class SplitInfo {
    ctor public SplitInfo(androidx.window.extensions.embedding.ActivityStack, androidx.window.extensions.embedding.ActivityStack, float);
    method public androidx.window.extensions.embedding.ActivityStack getPrimaryActivityStack();
    method public androidx.window.extensions.embedding.ActivityStack getSecondaryActivityStack();
    method public float getSplitRatio();
  }

  public class SplitPairRule extends androidx.window.extensions.embedding.SplitRule {
    method public int getFinishPrimaryWithSecondary();
    method public int getFinishSecondaryWithPrimary();
    method @RequiresApi(api=android.os.Build.VERSION_CODES.N) public boolean matchesActivityIntentPair(android.app.Activity, android.content.Intent);
    method @RequiresApi(api=android.os.Build.VERSION_CODES.N) public boolean matchesActivityPair(android.app.Activity, android.app.Activity);
    method public boolean shouldClearTop();
  }

  public static final class SplitPairRule.Builder {
    ctor public SplitPairRule.Builder(java.util.function.Predicate<android.util.Pair<android.app.Activity!,android.app.Activity!>!>, java.util.function.Predicate<android.util.Pair<android.app.Activity!,android.content.Intent!>!>, java.util.function.Predicate<android.view.WindowMetrics!>);
    method public androidx.window.extensions.embedding.SplitPairRule build();
    method public androidx.window.extensions.embedding.SplitPairRule.Builder setFinishPrimaryWithSecondary(int);
    method public androidx.window.extensions.embedding.SplitPairRule.Builder setFinishSecondaryWithPrimary(int);
    method public androidx.window.extensions.embedding.SplitPairRule.Builder setLayoutDirection(int);
    method public androidx.window.extensions.embedding.SplitPairRule.Builder setShouldClearTop(boolean);
    method @Deprecated public androidx.window.extensions.embedding.SplitPairRule.Builder setShouldFinishPrimaryWithSecondary(boolean);
    method @Deprecated public androidx.window.extensions.embedding.SplitPairRule.Builder setShouldFinishSecondaryWithPrimary(boolean);
    method public androidx.window.extensions.embedding.SplitPairRule.Builder setSplitRatio(float);
  }

  public class SplitPlaceholderRule extends androidx.window.extensions.embedding.SplitRule {
    method public int getFinishPrimaryWithSecondary();
    method public android.content.Intent getPlaceholderIntent();
    method public boolean isSticky();
    method @RequiresApi(api=android.os.Build.VERSION_CODES.N) public boolean matchesActivity(android.app.Activity);
    method @RequiresApi(api=android.os.Build.VERSION_CODES.N) public boolean matchesIntent(android.content.Intent);
  }

  public static final class SplitPlaceholderRule.Builder {
    ctor public SplitPlaceholderRule.Builder(android.content.Intent, java.util.function.Predicate<android.app.Activity!>, java.util.function.Predicate<android.content.Intent!>, java.util.function.Predicate<android.view.WindowMetrics!>);
    method public androidx.window.extensions.embedding.SplitPlaceholderRule build();
    method public androidx.window.extensions.embedding.SplitPlaceholderRule.Builder setFinishPrimaryWithSecondary(int);
    method public androidx.window.extensions.embedding.SplitPlaceholderRule.Builder setLayoutDirection(int);
    method public androidx.window.extensions.embedding.SplitPlaceholderRule.Builder setSplitRatio(float);
    method public androidx.window.extensions.embedding.SplitPlaceholderRule.Builder setSticky(boolean);
  }

  public abstract class SplitRule extends androidx.window.extensions.embedding.EmbeddingRule {
    method @RequiresApi(api=android.os.Build.VERSION_CODES.N) public boolean checkParentMetrics(android.view.WindowMetrics);
    method public int getLayoutDirection();
    method public float getSplitRatio();
    field public static final int FINISH_ADJACENT = 2; // 0x2
    field public static final int FINISH_ALWAYS = 1; // 0x1
    field public static final int FINISH_NEVER = 0; // 0x0
  }

}

package androidx.window.extensions.layout {

  public interface DisplayFeature {
    method public android.graphics.Rect getBounds();
  }

  public class FoldingFeature implements androidx.window.extensions.layout.DisplayFeature {
    ctor public FoldingFeature(android.graphics.Rect, int, int);
    method public android.graphics.Rect getBounds();
    method public int getState();
    method public int getType();
    field public static final int STATE_FLAT = 1; // 0x1
    field public static final int STATE_HALF_OPENED = 2; // 0x2
    field public static final int TYPE_FOLD = 1; // 0x1
    field public static final int TYPE_HINGE = 2; // 0x2
  }

  public interface WindowLayoutComponent {
    method public void addWindowLayoutInfoListener(android.app.Activity, java.util.function.Consumer<androidx.window.extensions.layout.WindowLayoutInfo!>);
    method public void removeWindowLayoutInfoListener(java.util.function.Consumer<androidx.window.extensions.layout.WindowLayoutInfo!>);
  }

  public class WindowLayoutInfo {
    ctor public WindowLayoutInfo(java.util.List<androidx.window.extensions.layout.DisplayFeature!>);
    method public java.util.List<androidx.window.extensions.layout.DisplayFeature!> getDisplayFeatures();
  }

}
<|MERGE_RESOLUTION|>--- conflicted
+++ resolved
@@ -14,8 +14,6 @@
 
 }
 
-<<<<<<< HEAD
-=======
 package androidx.window.extensions.area {
 
   public interface WindowAreaComponent {
@@ -32,7 +30,6 @@
 
 }
 
->>>>>>> a9889949
 package androidx.window.extensions.embedding {
 
   public interface ActivityEmbeddingComponent {
