--- conflicted
+++ resolved
@@ -62,8 +62,6 @@
     default ActivityEmbeddingComponent getActivityEmbeddingComponent() {
         return null;
     }
-<<<<<<< HEAD
-=======
 
     /**
      * Returns the OEM implementation of {@link WindowAreaComponent} if it is supported on
@@ -75,5 +73,4 @@
     default WindowAreaComponent getWindowAreaComponent() {
         return null;
     }
->>>>>>> fff2b99b
 }